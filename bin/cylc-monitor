--- conflicted
+++ resolved
@@ -63,14 +63,8 @@
     # pseudo backward compatibility for your own suites
     compat( suite, suiterc ).execute( sys.argv )
 
-<<<<<<< HEAD
-
-header = 'waiting runahead queued submitted running succeeded held failed'
-header = '                                                               '
-=======
 header = 'waiting retry runahead queued submitted running succeeded held failed'
 header = '                                                                     '
->>>>>>> 3345800b
 
 ctrl_end = "\033[0m"
 key = "\033[1;37;43mheld\033[0m \033[1;36mwaiting \033[1;35mretry \033[1;37;44mrunahead\033[0m \033[1;38;44mqueued\033[0m\033[1;32m submitted \033[1;37;42mrunning\033[0m succeeded \033[1;37;41mfailed" + ctrl_end 
