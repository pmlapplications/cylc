--- conflicted
+++ resolved
@@ -126,15 +126,11 @@
 
 suite = args[0]
 
-<<<<<<< HEAD
-# this only runs locally (use of --host results in re-invocation on the suite host account).
+# this only runs locally (use of --host or --user results in remote re-invocation).
 gcfg = get_global_cfg()
-run_dir = options.run_dir or gcfg.get_host_item( 'run directory' )
-=======
-# this only runs locally (use of --host or --user results in
-# re-invocation on the db host account).
-run_dir = os.path.expandvars( os.path.expanduser( options.run_dir ))
->>>>>>> 78050edb
+run_dir = os.path.expandvars( \
+          os.path.expanduser( \
+          options.run_dir or gcfg.get_host_item( 'run directory' )))
 
 spoller = suite_poller( "requested state",
         options.interval, options.max_polls,
