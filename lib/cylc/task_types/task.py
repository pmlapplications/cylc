--- conflicted
+++ resolved
@@ -222,22 +222,8 @@
         self.submission_poll_timer = None
         self.execution_poll_timer = None
 
-<<<<<<< HEAD
         self.gcfg = get_global_cfg()
 
-        # sets submit num for restarts or when triggering state prior to submission
-        if self.validate: # if in validate mode bypass db operations
-            self.submit_num = 0
-        else:
-            self.db_path = self.gcfg.get_derived_host_item( self.suite_name, 'suite run directory' )
-            self.db = cylc.rundb.CylcRuntimeDAO(suite_dir=self.db_path)
-            submits = self.db.get_task_current_submit_num(self.name, self.c_time)
-            if submits > 0:
-                self.submit_num = submits
-                self.record_db_update("task_states", self.name, self.c_time, status=self.state.get_status()) #is this redundant?
-            else:
-                self.submit_num = 0
-=======
         if self.validate: # if in validate mode bypass db operations
             self.submit_num = 0
         else:
@@ -245,8 +231,6 @@
                 self.record_db_state(self.name, self.c_time, submit_num=self.submit_num, try_num=self.try_number, status=self.state.get_status())
             if self.submit_num > 0:
                 self.record_db_update("task_states", self.name, self.c_time, status=self.state.get_status())
->>>>>>> 742726e6
-
 
     def log( self, priority, message ):
         logger = logging.getLogger( "main" )
