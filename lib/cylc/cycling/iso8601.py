--- conflicted
+++ resolved
@@ -25,11 +25,8 @@
 from isodatetime.timezone import (
     get_local_time_zone, get_local_time_zone_format)
 from cylc.time_parser import CylcTimeParser
-<<<<<<< HEAD
-from cylc.cycling import PointBase, IntervalBase, SequenceBase
-=======
-from cylc.cycling import PointBase, IntervalBase, PointParsingError
->>>>>>> c460eb30
+from cylc.cycling import (
+    PointBase, IntervalBase, SequenceBase, PointParsingError)
 from parsec.validate import IllegalValueError
 
 # TODO - Consider copy vs reference of points, intervals, sequences
@@ -113,15 +110,11 @@
         return self._iso_point_cmp(self.value, other.value)
 
     def standardise(self):
-<<<<<<< HEAD
         """Reformat self.value into a standard representation."""
-        self.value = str(point_parse(self.value))
-=======
         try:
             self.value = str(point_parse(self.value))
         except ValueError:
             raise PointParsingError(type(self), self.value)
->>>>>>> c460eb30
         return self
 
     def sub(self, other):
@@ -219,14 +212,9 @@
         return ISO8601Interval(
             self._iso_interval_abs(self.value, self.NULL_INTERVAL_STRING))
 
-<<<<<<< HEAD
     def __mul__(self, factor):
         """Return an interval with v * factor for v in this one's values."""
         return ISO8601Interval(self._iso_interval_mul(self.value, factor))
-=======
-    def __mul__(self, m):
-        return ISO8601Interval(self._iso_interval_mul(self.value, m))
->>>>>>> c460eb30
 
     def __nonzero__(self):
         """Return whether this interval has any non-null values."""
@@ -426,13 +414,8 @@
             result = ISO8601Point(str(next_point))
         return result
 
-<<<<<<< HEAD
     def get_first_point(self, point):
-        """Return the first point >= to poing, or None if out of bounds."""
-=======
-    def get_first_point( self, point):
         """Return the first point >= to point, or None if out of bounds."""
->>>>>>> c460eb30
         try:
             return ISO8601Point(self._cached_first_point_values[point.value])
         except KeyError:
