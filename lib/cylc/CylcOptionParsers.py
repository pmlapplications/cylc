--- conflicted
+++ resolved
@@ -55,13 +55,8 @@
 
 class cop( OptionParser ):
 
-<<<<<<< HEAD
-    def __init__( self, usage, argdoc=[('REG', 'Suite name')],
-            pyro=False, noforce=False, jset=False, multitask=False ):
-=======
     def __init__( self, usage, argdoc=None, pyro=False, noforce=False,
-            jset=False, prep=False, twosuites=False ):
->>>>>>> eb77d992
+            jset=False, multitask=False, prep=False, twosuites=False ):
 
         if argdoc == None:
             if not prep:
@@ -80,15 +75,13 @@
         self.unlimited_args = False
         self.pyro = pyro
         self.jset = jset
-<<<<<<< HEAD
+
         self.multitask = multitask
-=======
 
         self.prep = prep
         self.suite_info = []
         self.twosuites = twosuites
  
->>>>>>> eb77d992
         maxlen = 0
         for arg in argdoc:
             if len(arg[0]) > maxlen:
