#!/usr/bin/env python

#C: THIS FILE IS PART OF THE CYLC SUITE ENGINE.
#C: Copyright (C) 2008-2014 Hilary Oliver, NIWA
#C:
#C: This program is free software: you can redistribute it and/or modify
#C: it under the terms of the GNU General Public License as published by
#C: the Free Software Foundation, either version 3 of the License, or
#C: (at your option) any later version.
#C:
#C: This program is distributed in the hope that it will be useful,
#C: but WITHOUT ANY WARRANTY; without even the implied warranty of
#C: MERCHANTABILITY or FITNESS FOR A PARTICULAR PURPOSE.  See the
#C: GNU General Public License for more details.
#C:
#C: You should have received a copy of the GNU General Public License
#C: along with this program.  If not, see <http://www.gnu.org/licenses/>.

import errno
import os
import time
import logging
from cfgspec.site import sitecfg
from wallclock import now

class dumper( object ):

    BASE_NAME = 'state'

    def __init__( self, suite, run_mode='live', ict=None, stop_tag=None ):
        self.run_mode = run_mode
        self.set_cts(ict, stop_tag)
        self.dir_name = sitecfg.get_derived_host_item( suite,
                                                    'suite state directory' )
        self.file_name = os.path.join( self.dir_name, self.BASE_NAME )
        self.arch_len = sitecfg.get( [ 'state dump rolling archive length' ] )
        if not self.arch_len or int(self.arch_len) <= 1:
            self.arch_len = 1
        self.arch_files = []
        self.pool = None
        self.wireless = None
        self.log = logging.getLogger('main')

    def set_cts( self, ict, fct ):
        self.ict = str(ict)
        self.stop_tag = str(fct)

        self.cts_str = ""
        if self.ict:
            self.cts_str += 'initial cycle : ' + self.ict + '\n'
        else:
            self.cts_str += 'initial cycle : (none)\n'

        if self.stop_tag:
            self.cts_str += 'final cycle : ' + self.stop_tag + '\n'
        else:
            self.cts_str += 'final cycle : (none)\n'

    def dump( self, tasks=None, wireless=None ):
        """Dump suite states to disk. Return state file basename on success."""

        if wireless is None:
            wireless = self.pool.wireless

        base_name = self.BASE_NAME + "." + now().strftime("%Y%m%dT%H%M%S.%fZ")
        file_name = os.path.join(self.dir_name, base_name)

<<<<<<< HEAD
        try:
            handle.write('run mode : %s\n' % self.run_mode)
            handle.write('time : %s\n' % now().strftime("%Y:%m:%d:%H:%M:%S"))

            handle.write(self.cts_str)

            if wireless is not None:
                wireless.dump(handle)

            handle.write('Begin task states\n')

            if tasks is None and self.pool is not None:
                tasks = self.pool.get_tasks( all=True )
            if tasks is not None:
                for itask in sorted(tasks, key=lambda t: t.id):
                    # TODO - CHECK THIS STILL WORKS
                    itask.dump_class_vars( handle )
                    # task instance variables
                    itask.dump_state( handle )

            os.fsync(handle.fileno())
            handle.close()
        except IOError as exc:
            if not exc.filename:
                exc.filename = file_name
            raise
=======
        # write the state dump file, retrying several times in case of:
        # (a) log rolling error when cylc-run contents have been deleted,
        # (b) "[Errno 9] bad file descriptor" at BoM - see github #926. 
        max_attempts = 5
        n_attempt = 1
        while True:
            try:
                handle = open(file_name, "wb")

                handle.write('run mode : %s\n' % self.run_mode)
                handle.write('time : %s\n' % now().strftime("%Y:%m:%d:%H:%M:%S"))

                handle.write(self.cts_str)

                if wireless is not None:
                    wireless.dump(handle)

                handle.write('Begin task states\n')

                if tasks is None and self.pool is not None:
                    tasks = self.pool.get_tasks()
                if tasks is not None:
                    for itask in sorted(tasks, key=lambda t: t.id):
                        itask.dump_class_vars( handle )
                        itask.dump_state( handle )

                # To generate "OSError [Errno 9] bad file descriptor",
                # close the file with os.close() before calling fsync():
                ## os.close( handle.fileno() )

                os.fsync( handle.fileno() )
                handle.close()
            except (IOError, OSError) as exc:
                if not exc.filename:
                    exc.filename = file_name
                self.log.warning( 'State dumping failed, #' + str(n_attempt) + ' ' + str(exc) )
                if n_attempt >= max_attempts:
                    raise exc
                n_attempt += 1
                try:
                    handle.close()
                except:
                    pass
                time.sleep(0.2)
            else:
                break
>>>>>>> dc624f54

        # Point "state" symbolic link to new dated state dump
        try:
            os.unlink(self.file_name)
        except OSError as x:
            if x.errno != errno.ENOENT:
                raise
        os.symlink(base_name, self.file_name)
        self.arch_files.append(file_name)
        # Remove state dump older than archive length
        while len(self.arch_files) > self.arch_len:
            try:
                os.unlink(self.arch_files.pop(0))
            except OSError as x:
                if x.errno != errno.ENOENT:
                    raise
        return base_name<|MERGE_RESOLUTION|>--- conflicted
+++ resolved
@@ -65,34 +65,6 @@
         base_name = self.BASE_NAME + "." + now().strftime("%Y%m%dT%H%M%S.%fZ")
         file_name = os.path.join(self.dir_name, base_name)
 
-<<<<<<< HEAD
-        try:
-            handle.write('run mode : %s\n' % self.run_mode)
-            handle.write('time : %s\n' % now().strftime("%Y:%m:%d:%H:%M:%S"))
-
-            handle.write(self.cts_str)
-
-            if wireless is not None:
-                wireless.dump(handle)
-
-            handle.write('Begin task states\n')
-
-            if tasks is None and self.pool is not None:
-                tasks = self.pool.get_tasks( all=True )
-            if tasks is not None:
-                for itask in sorted(tasks, key=lambda t: t.id):
-                    # TODO - CHECK THIS STILL WORKS
-                    itask.dump_class_vars( handle )
-                    # task instance variables
-                    itask.dump_state( handle )
-
-            os.fsync(handle.fileno())
-            handle.close()
-        except IOError as exc:
-            if not exc.filename:
-                exc.filename = file_name
-            raise
-=======
         # write the state dump file, retrying several times in case of:
         # (a) log rolling error when cylc-run contents have been deleted,
         # (b) "[Errno 9] bad file descriptor" at BoM - see github #926. 
@@ -113,7 +85,7 @@
                 handle.write('Begin task states\n')
 
                 if tasks is None and self.pool is not None:
-                    tasks = self.pool.get_tasks()
+                    tasks = self.pool.get_tasks( all=True )
                 if tasks is not None:
                     for itask in sorted(tasks, key=lambda t: t.id):
                         itask.dump_class_vars( handle )
@@ -139,7 +111,6 @@
                 time.sleep(0.2)
             else:
                 break
->>>>>>> dc624f54
 
         # Point "state" symbolic link to new dated state dump
         try:
