#!/usr/bin/env python

#C: THIS FILE IS PART OF THE CYLC SUITE ENGINE.
#C: Copyright (C) 2008-2014 Hilary Oliver, NIWA
#C:
#C: This program is free software: you can redistribute it and/or modify
#C: it under the terms of the GNU General Public License as published by
#C: the Free Software Foundation, either version 3 of the License, or
#C: (at your option) any later version.
#C:
#C: This program is distributed in the hope that it will be useful,
#C: but WITHOUT ANY WARRANTY; without even the implied warranty of
#C: MERCHANTABILITY or FITNESS FOR A PARTICULAR PURPOSE.  See the
#C: GNU General Public License for more details.
#C:
#C: You should have received a copy of the GNU General Public License
#C: along with this program.  If not, see <http://www.gnu.org/licenses/>.

import re, os, sys
import taskdef
from cylc.cfgspec.suite import get_suitecfg
from cylc.cycling.loader import (get_point, get_point_relative,
                                 get_interval, get_interval_cls,
                                 get_sequence, get_sequence_cls,
                                 init_cyclers, INTEGER_CYCLING_TYPE,
                                 ISO8601_CYCLING_TYPE,
                                 get_backwards_compat_mode)
from isodatetime.data import Calendar
from envvar import check_varnames, expandvars
from copy import deepcopy, copy
from output import outputx
from graphnode import graphnode, GraphNodeError
from print_tree import print_tree
from prerequisites.conditionals import TriggerExpressionError
from regpath import RegPath
from trigger import triggerx
from parsec.util import replicate, pdeepcopy
import TaskID
from C3MRO import C3
from parsec.OrderedDict import OrderedDict
import flags

"""
Parse and validate the suite definition file, do some consistency
checking, then construct task proxy objects and graph structures.
"""

AUTO_RUNAHEAD_FACTOR = 2  # Factor to apply to the minimum cycling interval.
CLOCK_OFFSET_RE = re.compile('(\w+)\s*\(\s*([-+]*\s*[\d.]+)\s*\)')
NUM_RUNAHEAD_SEQ_POINTS = 5  # Number of cycle points to look at per sequence.
TRIGGER_TYPES = [ 'submit', 'submit-fail', 'start', 'succeed', 'fail', 'finish' ]

try:
    import graphing
except ImportError:
    graphing_disabled = True
else:
    graphing_disabled = False


class Replacement(object):
    """A class to remember match group information in re.sub() calls"""
    def __init__(self, replacement):
        self.replacement = replacement
        self.substitutions = []
        self.match_groups = []

    def __call__(self, match):
        matched = match.group(0)
        replaced = match.expand(self.replacement)
        self.substitutions.append((matched, replaced))
        self.match_groups.append( match.groups() )
        return replaced


class SuiteConfigError( Exception ):
    """
    Attributes:
        message - what the problem is.
        TODO - element - config element causing the problem
    """
    def __init__( self, msg ):
        self.msg = msg
    def __str__( self ):
        return repr(self.msg)

class TaskNotDefinedError( SuiteConfigError ):
    pass

# TODO: separate config for run and non-run purposes?

class config( object ):
    def __init__( self, suite, fpath, template_vars=[],
            template_vars_file=None, owner=None, run_mode='live',
            validation=False, strict=False, collapsed=[],
            cli_start_string=None, is_restart=False, is_reload=False,
            write_proc=True ):

        self.suite = suite  # suite name
        self.fpath = fpath  # suite definition
        self.fdir  = os.path.dirname(fpath)
        self.owner = owner
        self.run_mode = run_mode
        self.strict = strict
        self.naked_dummy_tasks = []
        self.edges = []
        self.taskdefs = {}
        self.validation = validation
        self._cli_start_string = cli_start_string
        self.is_restart = is_restart
        self.first_graph = True
        self.clock_offsets = {}
        self.suite_polling_tasks = {}
        self.triggering_families = []

        self.cycling_tasks = []

        self.sequences = []
        self.actual_first_point = None

        self.custom_runahead_limit = None
        self.max_num_active_cycle_points = None

        # runtime hierarchy dicts keyed by namespace name:
        self.runtime = {
                # lists of parent namespaces
                'parents' : {},
                # lists of C3-linearized ancestor namespaces
                'linearized ancestors' : {},
                # lists of first-parent ancestor namepaces
                'first-parent ancestors' : {},
                # lists of all descendant namespaces
                # (not including the final tasks)
                'descendants' : {},
                # lists of all descendant namespaces from the first-parent hierarchy
                # (first parents are collapsible in suite visualization)
                'first-parent descendants' : {},
                }
        # tasks
        self.leaves = []
        # one up from root
        self.feet = []

        # parse, upgrade, validate the suite, but don't expand with default items
        self.pcfg = get_suitecfg( fpath, force=is_reload,
                tvars=template_vars, tvars_file=template_vars_file,
                write_proc=write_proc )
        self.cfg = self.pcfg.get(sparse=True)

        if self._cli_start_string is not None:
            self.cfg['scheduling']['initial cycle point'] = (
                self._cli_start_string)

        if 'cycling mode' not in self.cfg['scheduling']:
            # Auto-detect integer cycling for pure async graph suites.
            dependency_map = self.cfg.get('scheduling', {}).get(
                'dependencies', {})
            if dependency_map.get('graph'):
                # There is an async graph setting.
                # If it is by itself, it is integer shorthand.
                # If there are cycling graphs as well, it is handled as
                # backwards-compatiblity for mixed-async suites.
                just_has_async_graph = True
                for item, value in dependency_map.items():
                    if item != 'graph' and value.get('graph'):
                        just_has_async_graph = False
                        break
                if just_has_async_graph:
                    # There aren't any other graphs, so set integer cycling.
                    self.cfg['scheduling']['cycling mode'] = (
                        INTEGER_CYCLING_TYPE
                    )
                    if 'initial cycle point' not in self.cfg['scheduling']:
                        self.cfg['scheduling']['initial cycle point'] = "1"
                    if 'final cycle point' not in self.cfg['scheduling']:
                        self.cfg['scheduling']['final cycle point'] = "1"

        # allow test suites with no [runtime]:
        if 'runtime' not in self.cfg:
            self.cfg['runtime'] = {}

        if 'root' not in self.cfg['runtime']:
            self.cfg['runtime']['root'] = {}

        self.ns_defn_order = self.cfg['runtime'].keys()

        if flags.verbose:
            print "Expanding [runtime] name lists"
        # If a runtime section heading is a list of names then the
        # subsequent config applies to each member.
        for item in self.cfg['runtime'].keys():
            if re.search( ',', item ):
                # list of task names
                # remove trailing commas and spaces
                tmp = item.rstrip(', ')
                task_names = re.split(' *, *', tmp )
            else:
                # a single task name
                continue
            # generate task configuration for each list member
            for name in task_names:
                self.cfg['runtime'][name] = pdeepcopy( self.cfg['runtime'][item] )
            # delete the original multi-task section
            del self.cfg['runtime'][item]
            # replace in the definition order list too (TODO - not nec. after #829?)
            i = self.ns_defn_order.index(item)
            self.ns_defn_order.remove(item)
            self.ns_defn_order[i:i] = task_names

        # check var names before inheritance to avoid repetition
        self.check_env_names()

        # do sparse inheritance
        self.compute_family_tree()
        self.compute_inheritance()

        #self.print_inheritance() # (debugging)

        # filter task environment variables after inheritance
        self.filter_env()

        # now expand with defaults
        self.cfg = self.pcfg.get( sparse=False )

        # after the call to init_cyclers, we can start getting proper points.
        init_cyclers(self.cfg)

        if self.cfg['scheduling']['initial cycle point'] is not None:
            initial_point = get_point(
                self.cfg['scheduling']['initial cycle point']).standardise()
            self.cfg['scheduling']['initial cycle point'] = str(initial_point)

        if self.cfg['scheduling']['final cycle point'] is not None:
            final_point = get_point(
                self.cfg['scheduling']['final cycle point']).standardise()
            self.cfg['scheduling']['final cycle point'] = str(final_point)

        self.cli_start_point = get_point(self._cli_start_string)
        if self.cli_start_point is not None:
            self.cli_start_point.standardise()

        flags.backwards_compat_cycling = (
            get_backwards_compat_mode())

        # [special tasks]: parse clock-offsets, and replace families with members
        if flags.verbose:
            print "Parsing [special tasks]"
        for type in self.cfg['scheduling']['special tasks']:
            result = copy( self.cfg['scheduling']['special tasks'][type] )
            for item in self.cfg['scheduling']['special tasks'][type]:
                if type != 'clock-triggered':
                    name = item
                    extn = ''
                else:
                    m = re.match( CLOCK_OFFSET_RE, item )
                    if m:
                        if (self.cfg['scheduling']['cycling mode'] !=
                                Calendar.MODE_GREGORIAN):
                            raise SuiteConfigError(
                                "ERROR: clock-triggered tasks require " +
                                "[scheduling]cycling mode=%s" %
                                Calendar.MODE_GREGORIAN
                            )
                        name, offset = m.groups()
                        try:
                            float( offset )
                        except ValueError:
                            raise SuiteConfigError, "ERROR: Illegal clock-triggered task spec: " + item
                        extn = '(' + offset + ')'
                    else:
                        raise SuiteConfigError, "ERROR: Illegal clock-triggered task spec: " + item
                if name in self.runtime['descendants']:
                    # is a family
                    result.remove( item )
                    for member in self.runtime['descendants'][name]:
                        if member in self.runtime['descendants']:
                            # is a sub-family
                            continue
                        result.append( member + extn )
                        if type == 'clock-triggered':
                            self.clock_offsets[ member ] = float( offset )
                elif type == 'clock-triggered':
                    self.clock_offsets[ name ] = float( offset )
            self.cfg['scheduling']['special tasks'][type] = result

        self.collapsed_families_rc = self.cfg['visualization']['collapsed families']
        if is_reload:
            # on suite reload retain an existing state of collapse
            # (used by the "cylc graph" viewer)
            self.closed_families = collapsed
            fromrc = False
        else:
            self.closed_families = self.collapsed_families_rc
            fromrc = True
        for cfam in self.closed_families:
            if cfam not in self.runtime['descendants']:
                self.closed_families.remove( cfam )
                if fromrc and flags.verbose:
                    print >> sys.stderr, 'WARNING, [visualization][collapsed families]: family ' + cfam + ' not defined'

        # check for run mode override at suite level
        if self.cfg['cylc']['force run mode']:
            self.run_mode = self.cfg['cylc']['force run mode']

        self.process_directories()

        self.load_graph()

        if not self.graph_found:
            raise SuiteConfigError, 'No suite dependency graph defined.'

        self.compute_runahead_limits()

        self.configure_queues()

        # Warn or abort (if --strict) if naked dummy tasks (no runtime
        # section) are found in graph or queue config.
        if len( self.naked_dummy_tasks ) > 0:
            if self.strict or flags.verbose:
                print >> sys.stderr, 'WARNING: naked dummy tasks detected (no entry under [runtime]):'
                for ndt in self.naked_dummy_tasks:
                    print >> sys.stderr, '  +', ndt
            if self.strict:
                raise SuiteConfigError, 'ERROR: strict validation fails naked dummy tasks'

        if self.validation:
            self.check_tasks()

        # initial and final cycles for visualization
        vict = self.cfg['visualization']['initial cycle point'] or \
                str(self.get_actual_first_point(
                        self.cfg['scheduling']['initial cycle point']))
        self.cfg['visualization']['initial cycle point'] = vict

        vict_rh = None
        v_runahead_limit = self.custom_runahead_limit
        if vict and v_runahead_limit:
            vict_rh = str( get_point( vict ) + v_runahead_limit )
        
        vfct = self.cfg['visualization']['final cycle point'] or vict_rh or vict
        self.cfg['visualization']['final cycle point'] = vfct

        ngs = self.cfg['visualization']['node groups']

        # If any existing node group member is a family, include its descendants too.
        replace = {}
        for ng, mems in ngs.items():
            replace[ng] = []
            for mem in mems:
                replace[ng] += [mem]
                if mem in self.runtime['descendants']:
                    replace[ng] += self.runtime['descendants'][mem]
        for ng in replace:
            ngs[ng] = replace[ng]

        # Define family node groups automatically so that family and
        # member nodes can be styled together using the family name.
        # Users can override this for individual nodes or sub-groups.
        for fam in self.runtime['descendants']:
            if fam not in ngs:
                ngs[fam] = [fam] + self.runtime['descendants'][fam]

        if flags.verbose:
            print "Checking [visualization] node attributes"
            # 1. node groups should contain valid namespace names
            nspaces = self.cfg['runtime'].keys()
            bad = {}
            for ng,mems in ngs.items():
                n_bad = []
                for m in mems:
                    if m not in nspaces:
                        n_bad.append(m)
                if n_bad:
                    bad[ng] = n_bad
            if bad:
                print >> sys.stderr, "  WARNING: undefined node group members"
                for ng,mems in bad.items():
                    print >> sys.stderr, " + " + ng + ":", ','.join(mems)

            # 2. node attributes must refer to node groups or namespaces
            bad = []
            for na in self.cfg['visualization']['node attributes']:
                if na not in ngs and na not in nspaces:
                    bad.append(na)
            if bad:
                print >> sys.stderr, "  WARNING: undefined node attribute targets"
                for na in bad:
                    print >> sys.stderr, " + " + na

        # (Note that we're retaining 'default node attributes' even
        # though this could now be achieved by styling the root family,
        # because putting default attributes for root in the suite.rc spec
        # results in root appearing last in the ordered dict of node
        # names, so it overrides the styling for lesser groups and
        # nodes, whereas the reverse is needed - fixing this would
        # require reordering task_attr in lib/cylc/graphing.py).

        self.leaves = self.get_task_name_list()
        for ns, ancestors in self.runtime['first-parent ancestors'].items():
            try:
                foot = ancestors[-2] # one back from 'root'
            except IndexError:
                pass
            else:
                if foot not in self.feet:
                    self.feet.append(foot)

    def check_env_names( self ):
        # check for illegal environment variable names
         bad = {}
         for label in self.cfg['runtime']:
             res = []
             if 'environment' in self.cfg['runtime'][label]:
                 res = check_varnames( self.cfg['runtime'][label]['environment'] )
             if res:
                 bad[label] = res
         if bad:
             print >> sys.stderr, "ERROR, bad env variable names:"
             for label, vars in bad.items():
                 print >> sys.stderr, 'Namespace:', label
                 for var in vars:
                     print >> sys.stderr, "  ", var
             raise SuiteConfigError("Illegal env variable name(s) detected" )

    def filter_env( self ):
        # filter environment variables after sparse inheritance
        for name, ns in self.cfg['runtime'].items():
            try:
                oenv = ns['environment']
            except KeyError:
                # no environment to filter
                continue

            try:
                fincl = ns['environment filter']['include']
            except KeyError:
                # empty include-filter means include all
                fincl = []

            try:
                fexcl = ns['environment filter']['exclude']
            except KeyError:
                # empty exclude-filter means exclude none
                fexcl = []

            if not fincl and not fexcl:
                # no filtering to do
                continue

            nenv = OrderedDict()
            for key, val in oenv.items():
                if ( not fincl or key in fincl ) and key not in fexcl:
                    nenv[key] = val
            ns['environment'] = nenv

    def compute_family_tree( self ):
        first_parents = {}
        demoted = {}
        for name in self.cfg['runtime']:
            if name == 'root':
                self.runtime['parents'][name] = []
                first_parents[name] = []
                continue
            # get declared parents, with implicit inheritance from root.
            pts = self.cfg['runtime'][name].get( 'inherit', ['root'] )
            for p in pts:
                if p == "None":
                    # see just below
                    continue
                if p not in self.cfg['runtime']:
                    raise SuiteConfigError, "ERROR, undefined parent for " + name +": " + p
            if pts[0] == "None":
                if len(pts) == 1:
                    raise SuiteConfigError, "ERROR: null parentage for " + name
                demoted[name] = pts[1]
                pts = pts[1:]
                first_parents[name] = ['root']
            else:
                first_parents[name] = [ pts[0] ]
            self.runtime['parents'][name] = pts

        if flags.verbose and demoted:
            print "First parent(s) demoted to secondary:"
            for n,p in demoted.items():
                print " +", p, "as parent of '" + n + "'"

        c3 = C3( self.runtime['parents'] )
        c3_single = C3( first_parents )

        for name in self.cfg['runtime']:
            self.runtime['linearized ancestors'][name] = c3.mro(name)
            self.runtime['first-parent ancestors'][name] = c3_single.mro(name)

        for name in self.cfg['runtime']:
            ancestors = self.runtime['linearized ancestors'][name]
            for p in ancestors[1:]:
                if p not in self.runtime['descendants']:
                    self.runtime['descendants'][p] = []
                if name not in self.runtime['descendants'][p]:
                    self.runtime['descendants'][p].append(name)
            first_ancestors = self.runtime['first-parent ancestors'][name]
            for p in first_ancestors[1:]:
                if p not in self.runtime['first-parent descendants']:
                    self.runtime['first-parent descendants'][p] = []
                if name not in self.runtime['first-parent descendants'][p]:
                    self.runtime['first-parent descendants'][p].append(name)

        #for name in self.cfg['runtime']:
        #    print name, self.runtime['linearized ancestors'][name]

    def compute_inheritance( self, use_simple_method=True ):
        if flags.verbose:
            print "Parsing the runtime namespace hierarchy"

        results = {}
        n_reps = 0

        already_done = {} # to store already computed namespaces by mro

        for ns in self.cfg['runtime']:
            # for each namespace ...

            hierarchy = copy(self.runtime['linearized ancestors'][ns])
            hierarchy.reverse()

            result = {}

            if use_simple_method:
                # Go up the linearized MRO from root, replicating or
                # overriding each namespace element as we go.
                for name in hierarchy:
                    replicate( result, self.cfg['runtime'][name] )
                    n_reps += 1

            else:
                # As for the simple method, but store the result of each
                # completed MRO (full or partial) as we go, and re-use
                # these wherever possible. This ought to be a lot more
                # efficient for big namespaces (e.g. lots of environment
                # variables) in deep hiearchies, but results may vary...
                prev_shortcut = False
                mro = []
                for name in hierarchy:
                    mro.append(name)
                    i_mro = '*'.join(mro)
                    if i_mro in already_done:
                        ad_result = already_done[i_mro]
                        prev_shortcut = True
                    else:
                        if prev_shortcut:
                            prev_shortcut = False
                            # copy ad_result (to avoid altering already_done)
                            result = {}
                            replicate(result,ad_result) # ...and use stored
                            n_reps += 1
                        # override name content into tmp
                        replicate( result, self.cfg['runtime'][name] )
                        n_reps += 1
                        # record this mro as already done
                        already_done[i_mro] = result

            results[ns] = result

        # replace pre-inheritance namespaces with the post-inheritance result
        self.cfg['runtime'] = results

        # uncomment this to compare the simple and efficient methods
        # print '  Number of namespace replications:', n_reps

    def print_inheritance(self):
        # (use for debugging)
        for foo in self.runtime:
            print '  ', foo
            for item, val in self.runtime[foo].items():
                print '  ', '  ', item, val

    def compute_runahead_limits( self ):
        """Extract the runahead limits information."""

        self.max_num_active_cycle_points = self.cfg['scheduling'][
            'max active cycle points']

        limit = self.cfg['scheduling']['runahead limit']
        if (limit is not None and limit.isdigit() and
                get_interval_cls().get_null().TYPE == ISO8601_CYCLING_TYPE):
            # Backwards-compatibility for raw number of hours.
            limit = "PT%sH" % limit

        # The custom runahead limit is None if not user-configured.
        self.custom_runahead_limit = get_interval(limit)

    def get_custom_runahead_limit( self ):
        """Return the custom runahead limit (may be None)."""
        return self.custom_runahead_limit

    def get_max_num_active_cycle_points( self ):
        """Return the maximum allowed number of pool cycle points."""
        return self.max_num_active_cycle_points

    def get_config( self, args, sparse=False ):
        return self.pcfg.get( args, sparse )

    def adopt_orphans( self, orphans ):
        # Called by the scheduler after reloading the suite definition
        # at run time and finding any live task proxies whose
        # definitions have been removed from the suite. Keep them
        # in the default queue and under the root family, until they
        # run their course and disappear.
        queues = self.cfg['scheduling']['queues']
        for orphan in orphans:
            self.runtime['linearized ancestors'][orphan] = [ orphan, 'root' ]
            queues['default']['members'].append( orphan )

    def configure_queues( self ):
        """ Replace family names with members, in internal queues,
         and remove assigned members from the default queue. """

        if flags.verbose:
            print "Configuring internal queues"

        # NOTE: this method modifies the parsed config dict itself.

        queues = self.cfg['scheduling']['queues']
        # add all tasks to the default queue
        queues['default']['members'] = self.get_task_name_list()
        #print 'INITIAL default', queues['default']['members']
        for queue in queues:
            if queue == 'default':
                continue
            # assign tasks to queue and remove them from default
            qmembers = []
            for qmember in queues[queue]['members']:
                if qmember in self.runtime['descendants']:
                    # qmember is a family so replace it with member tasks. Note that
                    # self.runtime['descendants'][fam] includes sub-families too.
                    for fmem in self.runtime['descendants'][qmember]:
                        if qmember not in qmembers:
                            try:
                                queues['default']['members'].remove( fmem )
                            except ValueError:
                                # no need to check for naked dummy tasks here as
                                # families are defined by runtime entries.
                                if flags.verbose and fmem not in self.runtime['descendants']:
                                    # family members that are themselves families should be ignored as we only need tasks in the queues.
                                    print >> sys.stderr, '  WARNING, queue ' + queue + ': ignoring ' + fmem + ' of family ' + qmember + ' (task not used in the graph)'
                            else:
                                qmembers.append( fmem )
                else:
                    # qmember is a task
                    if qmember not in qmembers:
                        try:
                            queues['default']['members'].remove( qmember )
                        except ValueError:
                            if flags.verbose:
                                print >> sys.stderr, '  WARNING, queue ' + queue + ': ignoring ' + qmember + ' (task not used in the graph)'
                            if qmember not in self.cfg['runtime']:
                                self.naked_dummy_tasks.append( qmember )
                        else:
                            qmembers.append(qmember)
            queues[queue]['members'] = qmembers
        if flags.verbose:
            if len( queues.keys() ) > 1:
                for queue in queues:
                    print "  +", queue, queues[queue]['members']
            else:
                print " + All tasks assigned to the 'default' queue"

    def get_parent_lists( self ):
        return self.runtime['parents']

    def get_first_parent_ancestors( self, pruned=False ):
        if pruned:
            # prune non-task namespaces from ancestors dict
            pruned_ancestors = {}
            for key,val in self.runtime['first-parent ancestors'].items():
                if key not in self.taskdefs:
                    continue
                pruned_ancestors[key] = val
            return pruned_ancestors
        else:
            return self.runtime['first-parent ancestors']

    def get_linearized_ancestors( self ):
        return self.runtime['linearized ancestors']

    def get_first_parent_descendants( self ):
        return self.runtime['first-parent descendants']

    def define_inheritance_tree( self, tree, hierarchy, titles=False ):
        # combine inheritance hierarchies into a tree structure.
        for rt in hierarchy:
            hier = copy(hierarchy[rt])
            hier.reverse()
            foo = tree
            for item in hier:
                if item not in foo:
                    foo[item] = {}
                foo = foo[item]

    def add_tree_titles( self, tree ):
        for key,val in tree.items():
            if val == {}:
                if 'title' in self.cfg['runtime'][key]:
                    tree[key] = self.cfg['runtime'][key]['title']
                else:
                    tree[key] = 'No title provided'
            elif isinstance(val, dict):
                self.add_tree_titles( val )

    def get_namespace_list( self, which ):
        names = []
        if which == 'graphed tasks':
            # tasks used only in the graph
            names = self.taskdefs.keys()
        elif which == 'all namespaces':
            # all namespaces
            names = self.cfg['runtime'].keys()
        elif which == 'all tasks':
            for ns in self.cfg['runtime']:
                if ns not in self.runtime['descendants']:
                    # tasks have no descendants
                    names.append( ns )
        result = {}
        for ns in names:
            if 'title' in self.cfg['runtime'][ns]:
                # the runtime dict is sparse at this stage.
                result[ns] = self.cfg['runtime'][ns]['title']
            else:
                # no need to flesh out the full runtime just for title
                result[ns] = "No title provided"

        return result

    def get_mro( self, ns ):
        try:
            mro = self.runtime['linearized ancestors'][ns]
        except KeyError:
            mro = ["ERROR: no such namespace: " + ns ]
        return mro

    def print_first_parent_tree( self, pretty=False, titles=False ):
        # find task namespaces (no descendants)
        tasks = []
        for ns in self.cfg['runtime']:
            if ns not in self.runtime['descendants']:
                tasks.append(ns)

        pruned_ancestors = self.get_first_parent_ancestors( pruned=True )
        tree = {}
        self.define_inheritance_tree( tree, pruned_ancestors, titles=titles )
        padding = ''
        if titles:
            self.add_tree_titles(tree)
            # compute pre-title padding
            maxlen = 0
            for ns in pruned_ancestors:
                items = copy(pruned_ancestors[ns])
                items.reverse()
                for i in range(0,len(items)):
                    tmp = 2*i + 1 + len(items[i])
                    if i == 0:
                        tmp -= 1
                    if tmp > maxlen:
                        maxlen = tmp
            padding = maxlen * ' '

        print_tree( tree, padding=padding, use_unicode=pretty )

    def process_directories(self):
        os.environ['CYLC_SUITE_NAME'] = self.suite
        os.environ['CYLC_SUITE_REG_PATH'] = RegPath( self.suite ).get_fpath()
        os.environ['CYLC_SUITE_DEF_PATH'] = self.fdir

    def set_trigger( self, task_name, right, output_name=None,
                     offset_string=None, cycle_point=None,
                     suicide=False, base_interval=None ):
        trig = triggerx(task_name)
        trig.set_suicide(suicide)
        if output_name:
            try:
                # check for internal outputs
                trig.set_special( self.cfg['runtime'][task_name]['outputs'][output_name],
                                  base_interval=base_interval )
            except KeyError:
                # There is no matching output defined under the task runtime section
                if output_name == 'submit':
                    # OK, task:submit
                    trig.set_type('submitted' )
                elif output_name == 'submit-fail':
                    # OK, task:submit-fail
                    trig.set_type('submit-failed' )
                elif output_name == 'fail':
                    # OK, task:fail
                    trig.set_type('failed' )
                elif output_name == 'start':
                    # OK, task:start
                    trig.set_type('started')
                elif output_name == 'succeed':
                    # OK, task:succeed
                    trig.set_type('succeeded')
                else:
                    # ERROR
                    raise SuiteConfigError, "ERROR: '" + task_name + "' does not define output '" + output_name  + "'"
            else:
                # There is a matching output defined under the task runtime section
                if self.run_mode != 'live':
                    # Ignore internal outputs: dummy tasks will not report them finished.
                    return None
        else:
            # default: task succeeded
            trig.set_type( 'succeeded' )

        if offset_string:
            # TODO ISO - CONSISTENT SET_OFFSET INPUT 
            trig.set_offset_string( offset_string )

        if cycle_point:
            trig.set_cycle_point( cycle_point )

        if task_name in self.cycling_tasks:
            trig.set_cycling()

        return trig

    def check_tasks( self ):
        # Call after all tasks are defined.
        # ONLY IF VALIDATING THE SUITE
        # because checking conditional triggers below may be slow for
        # huge suites (several thousand tasks).
        # Note:
        #   (a) self.cfg['runtime'][name]
        #       contains the task definition sections of the suite.rc file.
        #   (b) self.taskdefs[name]
        #       contains tasks that will be used, defined by the graph.
        # Tasks (a) may be defined but not used (e.g. commented out of the graph)
        # Tasks (b) may not be defined in (a), in which case they are dummied out.

        if flags.verbose:
            print "Checking for defined tasks not used in the graph"
            for name in self.cfg['runtime']:
                if name not in self.taskdefs:
                    if name not in self.runtime['descendants']:
                        # any family triggers have have been replaced with members by now.
                        print >> sys.stderr, '  WARNING: task "' + name + '" is not used in the graph.'

        # warn if listed special tasks are not defined
        for type in self.cfg['scheduling']['special tasks']:
            for name in self.cfg['scheduling']['special tasks'][type]:
                if type == 'clock-triggered':
                    name = re.sub('\(.*\)','',name)
                elif type == 'sequential':
                    if name not in self.cycling_tasks:
                        raise SuiteConfigError, 'ERROR: sequential tasks must be cycling tasks: ' + name
                if re.search( '[^0-9a-zA-Z_]', name ):
                    raise SuiteConfigError, 'ERROR: Illegal ' + type + ' task name: ' + name
                if name not in self.taskdefs and name not in self.cfg['runtime']:
                    raise SuiteConfigError, 'ERROR: special task "' + name + '" is not defined.'

        try:
            import Pyro.constants
        except:
            print >> sys.stderr, "WARNING, INCOMPLETE VALIDATION: Pyro is not installed"
            return

        # Instantiate tasks and force evaluation of conditional trigger expressions.
        if flags.verbose:
            print "Instantiating tasks to check trigger expressions"
        for name in self.taskdefs.keys():
            type = self.taskdefs[name].type
            # TODO ISO - THIS DOES NOT GET ALL GRAPH SECTIONS:
            start_point = get_point( self.cfg['scheduling']['initial cycle point'] )
            try:
                # instantiate a task
                itask = self.taskdefs[name].get_task_class()( start_point, 'waiting', None, True, validate=True )
            except TypeError, x:
                # This should not happen as we now explicitly catch use
                # of synchronous special tasks in an asynchronous graph.
                # But in principle a clash of multiply inherited base
                # classes due to choice of "special task" modifiers
                # could cause a TypeError.
                raise SuiteConfigError('(inconsistent use of special tasks?)')
            except Exception, x:
                raise SuiteConfigError(
                    'ERROR, failed to instantiate task %s: %s' % (name, x))
            if itask.point is None:
                if flags.verbose:
                    print " + Task out of bounds for " + str(start_point) + ": " + itask.name
                continue

            # warn for purely-implicit-cycling tasks (these are deprecated).
            if itask.sequences == itask.implicit_sequences:
                print >> sys.stderr, (
                    "WARNING, " + name + ": not explicitly defined in " +
                    "dependency graphs (deprecated)"
                )

            # force trigger evaluation now
            try:
                itask.prerequisites.eval_all()
            except TriggerExpressionError, x:
                print >> sys.stderr, x
                raise SuiteConfigError, "ERROR, " + name + ": invalid trigger expression."
            except Exception, x:
                print >> sys.stderr, x
                raise SuiteConfigError, 'ERROR, ' + name + ': failed to evaluate triggers.'
            if flags.verbose:
                print "  + " + itask.id + " ok"

        # Check custom command scripting is not defined for automatic suite polling tasks
        for l_task in self.suite_polling_tasks:
            try:
                cs = self.pcfg.getcfg( sparse=True )['runtime'][l_task]['command scripting']
            except:
                pass
            else:
                if cs:
                    print cs
                    # (allow explicit blanking of inherited scripting)
                    raise SuiteConfigError( "ERROR: command scripting cannot be defined for automatic suite polling task " + l_task )


    def get_coldstart_task_list( self ):
        # TODO - automatically determine this by parsing the dependency graph?
        # For now user must define this:
        return self.cfg['scheduling']['special tasks']['cold-start']

    def get_task_name_list( self ):
        # return a list of all tasks used in the dependency graph
        return self.taskdefs.keys()

    def replace_family_triggers( self, line_in, fam, members, orig='' ):
        # Replace family trigger expressions with member trigger expressions.
        # The replacements below handle optional [T-n] cycle offsets.

        if orig and orig not in line_in:
            return line_in
        line = line_in
        paren_open = ''
        paren_close = ''
        connector = ' & '
        if orig.endswith( '-all' ):
            pass
        elif orig.endswith( '-any' ):
            connector = ' | '
            paren_open = '( '
            paren_close = ' )'
        elif orig != '':
            print >> sys.stderr, line
            raise SuiteConfigError, 'ERROR, illegal family trigger type: ' + orig
        repl = orig[:-4]

        # TODO - can we use Replacement here instead of findall and sub:
        m = re.findall( "(!){0,1}" + r"\b" + fam + r"\b(\[.*?]){0,1}" + orig, line )
        m.sort() # put empty offset '' first ...
        m.reverse() # ... then last
        for grp in m:
            exclam, foffset = grp
            if fam not in self.triggering_families:
                self.triggering_families.append(fam)
            mems = paren_open + connector.join( [ exclam + i + foffset + repl for i in members ] ) + paren_close
            line = re.sub( exclam + r"\b" + fam + r"\b" + re.escape(foffset) + orig, mems, line )
        return line

    def process_graph_line( self, line, section, ttype, seq, offset_seq_map,
                            tasks_to_prune=None,
                            return_all_dependencies=False ):
        """Extract dependent pairs from the suite.rc dependency text.
        
        Extract dependent pairs from the suite.rc textual dependency
        graph to use in constructing graphviz graphs.

        Return a list of dependencies involving 'start-up' tasks
        (backwards compatibility) or all dependencies if
        return_all_dependencies keyword argument is True.

        line is the line of text within the 'graph' attribute of
        this dependency section.
        section is the text describing this dependency section (e.g.
        T00).
        ttype is now always 'cycling' (TODO - is not needed now)
        seq is the sequence generated from 'section' given the initial
        and final cycle point.
        offset_seq_map is a cache of seq with various offsets for
        speeding up backwards-compatible cycling.
        tasks_to_prune, if not None, is a list of tasks to remove
        from dependency expressions (backwards compatibility for
        start-up tasks and async graph tasks).
        return_all_dependencies, if True, indicates that all
        dependencies between tasks in this graph should be returned.
        Otherwise, just return tasks_to_prune dependencies, if any.

        'A => B => C'    : [A => B], [B => C]
        'A & B => C'     : [A => C], [B => C]
        'A => C & D'     : [A => C], [A => D]
        'A & B => C & D' : [A => C], [A => D], [B => C], [B => D]

        '&' groups aren't really "conditional expressions"; they're
        equivalent to adding another line:
        'A & B => C'
        is the same as:
        'A => C' and 'B => C'

        An 'or' on the right side is an ERROR:
        'A = > B | C' # ?!

        """

        if tasks_to_prune is None:
            tasks_to_prune = []

        orig_line = line

        ## SYNONYMS FOR TRIGGER-TYPES, e.g. 'fail' = 'failure' = 'failed' (NOT USED)
        ## we can replace synonyms here with the standard type designator:
        # line = re.sub( r':succe(ss|ed|eded){0,1}\b', '', line )
        # line = re.sub( r':fail(ed|ure){0,1}\b', ':fail', line )
        # line = re.sub( r':start(ed){0,1}\b', ':start', line )
        # Replace "foo:finish(ed)" or "foo:complete(ed)" with "( foo | foo:fail )"
        # line = re.sub(  r'\b(\w+(\[.*?]){0,1}):(complete(d){0,1}|finish(ed){0,1})\b', r'( \1 | \1:fail )', line )

        # Find any dependence on other suites, record the polling target
        # info and replace with just the local task name, e.g.:
        # "foo<SUITE::TASK:fail> => bar"  becomes "foo => bar"
        # (and record that foo must automatically poll for TASK in SUITE)
        repl = Replacement( '\\1' )
        line = re.sub( '(\w+)(<([\w\.\-]+)::(\w+)(:\w+)?>)', repl, line )
        for item in repl.match_groups:
            l_task, r_all, r_suite, r_task, r_status = item
            if r_status:
                r_status = r_status[1:]
            else: # default
                r_status = 'succeed'
            self.suite_polling_tasks[ l_task ] = ( r_suite, r_task, r_status, r_all )

        # REPLACE FAMILY NAMES WITH MEMBER DEPENDENCIES
        # Sort so that longer family names get expanded first.
        # This expands e.g. FOO-BAR before FOO in FOO-BAR:succeed-all => baz.
        for fam in reversed(sorted(self.runtime['descendants'])):
            members = copy(self.runtime['descendants'][fam])
            for member in copy(members):
                # (another copy here: don't remove items from the iterating list)
                # remove family names from the member list, leave just tasks
                # (allows using higher-level family names in the graph)
                if member in self.runtime['descendants']:
                    members.remove(member)
            # Note, in the regular expressions below, the word boundary
            # marker before the time offset pattern is required to close
            # the match in the no-offset case (offset and no-offset
            # cases are being matched by the same regular expression).

            # raw strings (r'\bfoo\b') are needed to protect special
            # backslashed re markers like \b from being interpreted as
            # normal escapeded characters.

            if fam not in line:
                continue

            # Replace family triggers with member triggers
            for trig_type in TRIGGER_TYPES:
                line = self.replace_family_triggers( line, fam, members, ':'+trig_type + '-all' )
                line = self.replace_family_triggers( line, fam, members, ':'+trig_type + '-any' )

            if re.search( r"\b" + fam + r"\b:", line ):
                # fam:illegal
                print >> sys.stderr, line
                raise SuiteConfigError, 'ERROR, illegal family trigger detected'

            if re.search( r"\b" + fam + r"\b[^:].*=>", line ) or re.search( r"\b" + fam + "\s*=>$", line ):
                # plain family names are not allowed on the left of a trigger
                print >> sys.stderr, line
                raise SuiteConfigError, 'ERROR, family triggers must be qualified, e.g. ' + fam + ':succeed-all'

            # finally replace plain family names on the right of a trigger
            line = self.replace_family_triggers( line, fam, members )

        # any remaining use of '-all' or '-any' implies a family trigger
        # on a non-family task, which is illegal.
        if '-a' in line: # ('-' is not legal in task names so this gets both cases)
            print >> sys.stderr, line
            raise SuiteConfigError, "ERROR: family triggers cannot be used on non-family namespaces"

        # Replace "foo:finish" with "( foo:succeed | foo:fail )"
        line = re.sub(  r'\b(\w+(\[.*?]){0,1}):finish\b', r'( \1:succeed | \1:fail )', line )

        if flags.verbose and line != orig_line:
            print 'Graph line substitutions occurred:'
            print '  IN:', orig_line
            print '  OUT:', line

        # Split line on dependency arrows.
        tasks = re.split( '\s*=>\s*', line )
        # NOTE:  we currently use only one kind of arrow, but to use
        # several kinds we can split the string like this:
        #     tokens = re.split( '\s*(=[>x])\s*', line ) # a => b =x c
        #     tasks = tokens[0::2]                       # [a, b, c]
        #     arrow = tokens[1::2]                       # [=>, =x]

        # Check for missing task names, e.g. '=> a => => b =>; this
        # results in empty or blank strings in the list of task names.
        arrowerr = False
        for task in tasks:
            if re.match( '^\s*$', task ):
                arrowerr = True
                break
        if arrowerr:
            print >> sys.stderr, orig_line
            raise SuiteConfigError, "ERROR: missing task name in graph line?"

        # get list of pairs
        special_dependencies = []
        for i in [0] + range( 1, len(tasks)-1 ):
            lexpression = tasks[i]

            if len(tasks) == 1:
                # single node: no rhs group
                rgroup = None
                if re.search( '\|', lexpression ):
                    print >> sys.stderr, orig_line
                    raise SuiteConfigError, "ERROR: Lone node groups cannot contain OR conditionals: " + lexpression
            else:
                rgroup = tasks[i+1]

            if rgroup:
                # '|' (OR) is not allowed on the right side
                if re.search( '\|', rgroup ):
                    print >> sys.stderr, orig_line
                    raise SuiteConfigError, "ERROR: OR '|' is not legal on the right side of dependencies: " + rgroup

                # (T+/-N) offsets not allowed on the right side (as yet)
                if re.search( '\[\s*T\s*[+-]\s*\w+\s*\]', rgroup ):
                    print >> sys.stderr, orig_line
                    raise SuiteConfigError, "ERROR: time offsets are not legal on the right side of dependencies: " + rgroup

                # now split on '&' (AND) and generate corresponding pairs
                right_nodes = re.split( '\s*&\s*', rgroup )
            else:
                right_nodes = [None]

            new_right_nodes = []
            for right_node in right_nodes:
                if right_node:
                    # ignore output labels on the right (for chained
                    # tasks they are only meaningful on the left)
                    new_right_nodes.append( re.sub( ':\w+', '', right_node ))
                else:
                    # retain None's in order to handle lone nodes on the left
                    new_right_nodes.append( None )

            right_nodes = new_right_nodes

            # extract task names from lexpression
            nstr = re.sub( '[(|&)]', ' ', lexpression )
            nstr = nstr.strip()
            left_nodes = re.split( ' +', nstr )

            # detect and fail and self-dependence loops (foo => foo)
            for right_node in right_nodes:
                if right_node in left_nodes:
                    print >> sys.stderr, (
                        "Self-dependence detected in '" + right_node + "':")
                    print >> sys.stderr, "  line:", line
                    print >> sys.stderr, "  from:", orig_line
                    raise SuiteConfigError, "ERROR: self-dependence loop detected"

            for right_node in right_nodes:
                # foo => '!bar' means task bar should suicide if foo succeeds.
                suicide = False
                if right_node and right_node.startswith('!'):
                    right_name = right_node[1:]
                    suicide = True
                else:
                    right_name = right_node

                pruned_left_nodes = list(left_nodes)  # Create copy of LHS tasks.

                if ttype != 'cycling':
                    for node in left_nodes + [right_name]:
                        if not node:
                            continue
                        try:
                            node_name = graphnode(
                                node, base_interval=seq.get_interval()).name
                        except GraphNodeError, x:
                            print >> sys.stderr, orig_line
                            raise SuiteConfigError, str(x)

                if ttype == 'cycling':
                    for left_node in left_nodes:
                        try:
                            left_graph_node = graphnode(
                                left_node, base_interval=seq.get_interval())
                        except GraphNodeError, x:
                            print >> sys.stderr, orig_line
                            raise SuiteConfigError, str(x)
                        left_name = left_graph_node.name
                        left_output = left_graph_node.output  
                        if (left_name in tasks_to_prune or
                                return_all_dependencies):
                            special_dependencies.append(
                                (left_name, left_output, right_name))
                        if left_name in tasks_to_prune:
                            pruned_left_nodes.remove(left_node)

                if not self.validation and not graphing_disabled:
                    # edges not needed for validation
                    self.generate_edges( lexpression, pruned_left_nodes,
                                         right_name, ttype,
                                         seq, suicide )
                self.generate_taskdefs( orig_line, pruned_left_nodes,
                                        right_name, ttype,
                                        section, seq, offset_seq_map,
                                        seq.get_interval() )
                self.generate_triggers( lexpression, pruned_left_nodes,
                                        right_name, seq,
                                        suicide )
        return special_dependencies
            

    def generate_edges( self, lexpression, left_nodes, right, ttype, seq, suicide=False ):
        """Add nodes from this graph section to the abstract graph edges structure."""
        conditional = False
        if re.search( '\|', lexpression ):
            # plot conditional triggers differently
            conditional = True

        for left in left_nodes:
            e = graphing.edge( left, right, seq, False, suicide, conditional )
            self.edges.append(e)

    def generate_taskdefs( self, line, left_nodes, right, ttype, section, seq,
                           offset_seq_map, base_interval ):
        """Generate task definitions for nodes on a given line."""
        for node in left_nodes + [right]:
            if not node:
                # if right is None, lefts are lone nodes
                # for which we still define the taskdefs
                continue
            try:
                my_taskdef_node = graphnode( node, base_interval=base_interval )
            except GraphNodeError, x:
                print >> sys.stderr, line
                raise SuiteConfigError, str(x)

            name = my_taskdef_node.name
            offset_string = my_taskdef_node.offset_string

            if name not in self.cfg['runtime']:
                # naked dummy task, implicit inheritance from root
                self.naked_dummy_tasks.append( name )
                self.cfg['runtime'][name] = self.cfg['runtime']['root']
                if 'root' not in self.runtime['descendants']:
                    # (happens when no runtimes are defined in the suite.rc)
                    self.runtime['descendants']['root'] = []
                if 'root' not in self.runtime['first-parent descendants']:
                    # (happens when no runtimes are defined in the suite.rc)
                    self.runtime['first-parent descendants']['root'] = []
                self.runtime['parents'][name] = ['root']
                self.runtime['linearized ancestors'][name] = [name, 'root']
                self.runtime['first-parent ancestors'][name] = [name, 'root']
                self.runtime['descendants']['root'].append(name)
                self.runtime['first-parent descendants']['root'].append(name)
                self.ns_defn_order.append(name)

            # check task name legality and create the taskdef
            if name not in self.taskdefs:
                try:
                    self.taskdefs[ name ] = self.get_taskdef( name )
                except taskdef.DefinitionError, x:
                    print >> sys.stderr, line
                    raise SuiteConfigError, str(x)

            # TODO - setting type should be consolidated to get_taskdef()
            if ttype == 'cycling':
                self.taskdefs[name].cycling = True
                if name not in self.cycling_tasks:
                    self.cycling_tasks.append(name)

            if name in self.suite_polling_tasks:
                self.taskdefs[name].suite_polling_cfg = {
                        'suite'  : self.suite_polling_tasks[name][0],
                        'task'   : self.suite_polling_tasks[name][1],
                        'status' : self.suite_polling_tasks[name][2] }

            if not my_taskdef_node.is_absolute:
<<<<<<< HEAD
                if offset_string:
                    if flags.back_comp_cycling:
=======
                if offset:
                    if flags.backwards_compat_cycling:
>>>>>>> 0d31f54b
                        # Implicit cycling means foo[T+6] generates a +6 sequence.
                        if offset_string in offset_seq_map:
                            seq_offset = offset_seq_map[offset_string]
                        else:
                            seq_offset = get_sequence(
                                section,
                                self.cfg['scheduling']['initial cycle point'],
                                self.cfg['scheduling']['final cycle point']
                            )
                            seq_offset.set_offset(
                                get_interval(offset_string))
                            offset_seq_map[offset_string] = seq_offset
                        self.taskdefs[name].add_sequence(
                            seq_offset, is_implicit=True)
                        if seq_offset not in self.sequences:
                            self.sequences.append(seq_offset)
                    # We don't handle implicit cycling in new-style cycling.
                else:
                    self.taskdefs[ name ].add_sequence(seq)

            if self.run_mode == 'live':
                # register any explicit internal outputs
                if 'outputs' in self.cfg['runtime'][name]:
                    for lbl,msg in self.cfg['runtime'][name]['outputs'].items():
                        outp = outputx(msg, base_interval)
                        self.taskdefs[ name ].outputs.append( outp )

    def generate_triggers( self, lexpression, left_nodes, right, seq, suicide ):
        if not right:
            # lefts are lone nodes; no more triggers to define.
            return

        base_interval = seq.get_interval()

        conditional = False
        if re.search( '\|', lexpression ):
            conditional = True
            # For single triggers or '&'-only ones, which will be the
            # vast majority, we needn't use conditional prerequisites
            # (they may be less efficient due to python eval at run time).

        ctrig = {}
        cname = {}
        for left in left_nodes:
            # (GraphNodeError checked above)
            cycle_point = None
            lnode = graphnode(left, base_interval=base_interval)
            ltaskdef = self.taskdefs[lnode.name]

            if lnode.intercycle:
                ltaskdef.intercycle = True

            if lnode.offset_is_from_ict:
                first_point = get_point_relative(
                    lnode.offset_string, ltaskdef.ict)
                last_point = seq.get_stop_point()
                if last_point is None:
                    # This dependency persists for the whole suite run.
                    ltaskdef.intercycle_offsets.append(
                        (None, seq))
                else:
                    ltaskdef.intercycle_offsets.append(
                        (str(-(last_point - first_point)), seq))
                cycle_point = first_point
            elif lnode.intercycle:
                ltaskdef.intercycle = True
                if lnode.offset_is_irregular:
                    offset_tuple = (lnode.offset_string, seq)
                else:
                    offset_tuple = (lnode.offset_string, None)
                ltaskdef.intercycle_offsets.append(offset_tuple)
            trigger = self.set_trigger(
                lnode.name, right, lnode.output, lnode.offset_string,
                cycle_point, suicide, seq.get_interval()
            )
            if not trigger:
                continue
            if not conditional:
                self.taskdefs[right].add_trigger( trigger, seq )
                continue

            # CONDITIONAL TRIGGERS
            # Use fully qualified name for the expression label
            # (task name is not unique, e.g.: "F | F:fail => G")
            label = re.sub( '[-\[\]:]', '_', left )
            label = re.sub( '\+', 'x', label ) # future triggers
            ctrig[label] = trigger
            cname[label] = lnode.name

        if not conditional:
            return

        # Replace some chars for later use in regular expressions.
        expr = re.sub( '[-\[\]:]', '_', lexpression )
        expr = re.sub( '\+', 'x', expr ) # future triggers
        self.taskdefs[right].add_conditional_trigger( ctrig, expr, seq )

    def get_actual_first_point( self, start_point ):
        # Get actual first cycle point for the suite (get all
        # sequences to adjust the putative start time upward)
        if self.actual_first_point:
            # already computed
            return self.actual_first_point
        if isinstance(start_point, basestring):
            point = get_point(start_point)
        else:
            point = start_point
        adjusted = []
        for seq in self.sequences:
            foo = seq.get_first_point( point )
            if foo:
                adjusted.append( foo )
        if len( adjusted ) > 0:
            adjusted.sort()
            self.actual_first_point = adjusted[0]
        else:
            self.actual_first_point = point
        return self.actual_first_point

    def get_graph_raw( self, start_point_string, stop_point_string, raw=False,
            group_nodes=[], ungroup_nodes=[], ungroup_recursive=False,
            group_all=False, ungroup_all=False ):
        """Convert the abstract graph edges held in self.edges (etc.) to
        actual edges for a concrete range of cycle points."""

        members = self.runtime['first-parent descendants']
        hierarchy = self.runtime['first-parent ancestors']

        if self.first_graph:
            self.first_graph = False
            if not self.collapsed_families_rc and not ungroup_all:
                # initially default to collapsing all families if
                # "[visualization]collapsed families" not defined
                group_all = True

        if group_all:
            # Group all family nodes
            if self.collapsed_families_rc:
                self.closed_families = copy(self.collapsed_families_rc)
            else:
                for fam in members:
                    if fam != 'root':
                        if fam not in self.closed_families:
                            self.closed_families.append( fam )
        elif ungroup_all:
            # Ungroup all family nodes
            self.closed_families = []
        elif len(group_nodes) > 0:
            # Group chosen family nodes
            for node in group_nodes:
                parent = hierarchy[node][1]
                if parent not in self.closed_families:
                    if parent != 'root':
                        self.closed_families.append( parent )
        elif len(ungroup_nodes) > 0:
            # Ungroup chosen family nodes
            for node in ungroup_nodes:
                if node not in self.runtime['descendants']:
                    # not a family node
                    continue
                if node in self.closed_families:
                    self.closed_families.remove(node)
                if ungroup_recursive:
                    for fam in copy(self.closed_families):
                        if fam in members[node]:
                            self.closed_families.remove(fam)

        # Now define the concrete graph edges (pairs of nodes) for plotting.
        gr_edges = []

        start_point = get_point( start_point_string )

        actual_first_point = self.get_actual_first_point( start_point )

        startup_exclude_list = self.get_coldstart_task_list()

        stop = get_point( stop_point_string )

        for e in self.edges:
            # Get initial cycle point for this sequence
            i_point = e.sequence.get_first_point( start_point )
            if i_point is None:
                # out of bounds
                continue
            point = deepcopy(i_point)

            while True: 
                # Loop over cycles generated by this sequence
                if not point or point > stop:
                    break

                not_initial_cycle = ( point != i_point )

                r_id = e.get_right(point, start_point, not_initial_cycle, raw,
                                   startup_exclude_list )
                l_id = e.get_left( point, start_point, not_initial_cycle, raw,
                                   startup_exclude_list,
                                   e.sequence.get_interval() )

                action = True

                if l_id == None and r_id == None:
                    # nothing to add to the graph
                    action = False

                if l_id != None and not e.sasl:
                    # check that l_id is not earlier than start time
                    tmp, lpoint_string = TaskID.split(l_id)
                    ## NOTE BUG GITHUB #919
                    ##sct = start_point
                    sct = actual_first_point
                    lct = get_point(lpoint_string)
                    if sct > lct:
                        action = False

                if action:
                    nl, nr = self.close_families( l_id, r_id )
                    gr_edges.append( ( nl, nr, False, e.suicide, e.conditional ) )

                # increment the cycle point
                point = e.sequence.get_next_point_on_sequence( point )

        return gr_edges

    def get_graph( self, start_point_string, stop_point_string, raw=False,
                   group_nodes=[], ungroup_nodes=[], ungroup_recursive=False,
                   group_all=False, ungroup_all=False, ignore_suicide=False ):

        gr_edges = self.get_graph_raw(
            start_point_string, stop_point_string, raw,
            group_nodes, ungroup_nodes, ungroup_recursive,
            group_all, ungroup_all
        )

        graph = graphing.CGraph( self.suite, self.suite_polling_tasks, self.cfg['visualization'] )
        graph.add_edges( gr_edges, ignore_suicide )

        return graph

    def get_node_labels( self, start_point_string, stop_point_string, raw ):
        graph = self.get_graph( start_point_string, stop_point_string,
                                raw=raw, ungroup_all=True )
        return [ i.attr['label'].replace('\\n','.') for i in graph.nodes() ]

    def close_families( self, nlid, nrid ):
        # Generate final node names, replacing family members with
        # family nodes if requested.

        members = self.runtime['first-parent descendants']

        lname, lpoint_string = None, None
        rname, rpoint_string = None, None
        nr, nl = None, None
        if nlid:
            one, two = TaskID.split(nlid)
            lname = one
            lpoint_string = two
            nl = nlid
        if nrid:
            one, two = TaskID.split(nrid)
            rname = one
            rpoint_string = two
            nr = nrid

        # for nested families, only consider the outermost one
        clf = copy( self.closed_families )
        for i in self.closed_families:
            for j in self.closed_families:
                if i in members[j]:
                    # i is a member of j
                    if i in clf:
                        clf.remove( i )

        for fam in clf:
            if lname in members[fam] and rname in members[fam]:
                # l and r are both members of fam
                #nl, nr = None, None  # this makes 'the graph disappear if grouping 'root'
                nl = TaskID.get(fam, lpoint_string)
                nr = TaskID.get(fam, rpoint_string)
                break
            elif lname in members[fam]:
                # l is a member of fam
                nl = TaskID.get(fam, lpoint_string)
            elif rname in members[fam]:
                # r is a member of fam
                nr = TaskID.get(fam, rpoint_string)

        return nl, nr

    def load_graph( self ):
        if flags.verbose:
            print "Parsing the dependency graph"

        start_up_tasks = self.cfg['scheduling']['special tasks']['start-up']
        back_comp_initial_tasks = list(start_up_tasks)

        self.graph_found = False
        has_non_async_graphs = False

        section_seq_map = {}

        # Set up our backwards-compatibility handling of async graphs.
        async_graph = self.cfg['scheduling']['dependencies']['graph']
        if async_graph:
            section = get_sequence_cls().get_async_expr()
            async_dependencies = self.parse_graph(
                section, async_graph, section_seq_map=section_seq_map,
                return_all_dependencies=True
            )
            for left, left_output, right in async_dependencies:
                if left:
                    back_comp_initial_tasks.append(left)
                if right:
                    back_comp_initial_tasks.append(right)

        # Create a stack of sections (sequence strings) and graphs.
        items = []
        for item, value in self.cfg['scheduling']['dependencies'].items():
            if item == 'graph':
                continue
            has_non_async_graphs = True
            items.append((item, value, back_comp_initial_tasks))

        back_comp_initial_dep_points = {}
        initial_point = get_point(
            self.cfg['scheduling']['initial cycle point'])
        back_comp_initial_tasks_graphed = []
        while items:
            item, value, tasks_to_prune = items.pop(0)

            # If the section consists of more than one sequence, split it up.
            if re.search("(?![^(]+\)),", item):
                new_items = re.split("(?![^(]+\)),", item)
                for new_item in new_items:
                    items.append((new_item.strip(), value, tasks_to_prune))
                continue

            try:
                graph = value['graph']
            except KeyError:
                continue
            if not graph:
                continue

            section = item
            special_dependencies = self.parse_graph(
                section, graph, section_seq_map=section_seq_map,
                tasks_to_prune=tasks_to_prune
            )
            if special_dependencies and tasks_to_prune:
                section_seq = get_sequence(
                    section,
                    self.cfg['scheduling']['initial cycle point'],
                    self.cfg['scheduling']['final cycle point']
                )
                first_point = section_seq.get_first_point(initial_point)
                for dep in special_dependencies:
                    # Set e.g. (foo, fail, bar) => foo, foo[^]:fail => bar.
                    left, left_output, right = dep
                    if left in back_comp_initial_tasks:
                        # Start-up/Async tasks now always run at R1.
                        back_comp_initial_dep_points[(left, None, None)] = [
                            initial_point]
                    # Sort out the dependencies on R1 at R1/some-time.
                    back_comp_initial_dep_points.setdefault(tuple(dep), [])
                    back_comp_initial_dep_points[tuple(dep)].append(
                        first_point)

        back_comp_initial_section_graphs = {}
        for dep in sorted(back_comp_initial_dep_points):           
            first_common_point = min(back_comp_initial_dep_points[dep])
            at_initial_point = (first_common_point == initial_point)
            left, left_output, right = dep
            graph_text = left
            if not at_initial_point:
                # Reference left at the initial point.
                graph_text += "[^]"
            if left_output:
                graph_text += ":" + left_output
            if right:
                graph_text += " => " + right
            if at_initial_point:
                section = get_sequence_cls().get_async_expr()
            else:
                section = get_sequence_cls().get_async_expr(
                    first_common_point)
            back_comp_initial_section_graphs.setdefault(section, [])
            back_comp_initial_section_graphs[section].append(graph_text)

        for section in sorted(back_comp_initial_section_graphs):
            total_graph_text = "\n".join(
                back_comp_initial_section_graphs[section])
            print "INSERTED DEPENDENCIES REPLACEMENT:"
            print "[[[" + section + "]]]"
            print "    " + 'graph = """\n' + total_graph_text + '\n"""' 
            self.parse_graph(
                section, total_graph_text,
                section_seq_map=section_seq_map, tasks_to_prune=[]
            )
        if not flags.backwards_compat_cycling:
            if async_graph and has_non_async_graphs:
                raise SuiteConfigError(
                    "Error: mixed async & cycling graphs is not allowed in " +
                    "new-style cycling. Use 'R1...' tasks instead."
                )
            if back_comp_initial_tasks:
                raise SuiteConfigError(
                    "Error: start-up tasks should be 'R1...' tasks in " +
                    "new-style cycling"
                )

    def parse_graph( self, section, graph, section_seq_map=None,
                     tasks_to_prune=None, return_all_dependencies=False ):
        """Parse a multi-line graph string for section.

        section should be a string like "R1" or "T00".
        graph should be a single or multi-line string like "foo => bar"
        section_seq_map should be a dictionary that indexes cycling
        sequences by their section string
        tasks_to_prune is a list of task names that should be
        automatically removed when processing graph
        return_all_dependencies is a boolean that, if True, returns a
        list of task dependencies - e.g. [('foo', 'start', 'bar')] for
        a graph of 'foo:start => bar'.

        """
        self.graph_found = True

        ttype = 'cycling'
        sec = section

        if section in section_seq_map:
            seq = section_seq_map[section]
        else:
            seq = get_sequence(
                section,
                self.cfg['scheduling']['initial cycle point'],
                self.cfg['scheduling']['final cycle point']
            )
            section_seq_map[section] = seq
        offset_seq_map = {}

        if seq not in self.sequences:
            self.sequences.append(seq)

        # split the graph string into successive lines
        lines = re.split( '\s*\n\s*', graph )
        special_dependencies = []
        for xline in lines:
            # strip comments
            line = re.sub( '#.*', '', xline )
            # ignore blank lines
            if re.match( '^\s*$', line ):
                continue
            # strip leading or trailing spaces
            line = re.sub( '^\s*', '', line )
            line = re.sub( '\s*$', '', line )
            # generate pygraphviz graph nodes and edges, and task definitions
            special_dependencies.extend(self.process_graph_line(
                line, section, ttype, seq, offset_seq_map,
                tasks_to_prune=tasks_to_prune,
                return_all_dependencies=return_all_dependencies
            ))
        if ttype == 'cycling':
            return special_dependencies
        return []

    def get_taskdef( self, name ):
        # (DefinitionError caught above)

        # get the dense task runtime
        try:
            rtcfg = self.cfg['runtime'][name]
        except KeyError:
            raise SuiteConfigError, "Task not found: " + name

        ict_point = (self.cli_start_point or
                     get_point(self.cfg['scheduling']['initial cycle point']))
        # We may want to put in some handling for cases of changing the
        # initial cycle via restart (accidentally or otherwise).

        # Get the taskdef object for generating the task proxy class
        taskd = taskdef.taskdef( name, rtcfg, self.run_mode, ict_point )

        # TODO - put all taskd.foo items in a single config dict
        # SET COLD-START TASK INDICATORS
        if name in self.cfg['scheduling']['special tasks']['cold-start']:
            taskd.modifiers.append( 'oneoff' )
            taskd.is_coldstart = True

        # SET CLOCK-TRIGGERED TASKS
        if name in self.clock_offsets:
            taskd.modifiers.append( 'clocktriggered' )
            taskd.clocktriggered_offset = self.clock_offsets[name]

        taskd.sequential = name in self.cfg['scheduling']['special tasks']['sequential']

        foo = copy(self.runtime['linearized ancestors'][ name ])
        foo.reverse()
        taskd.namespace_hierarchy = foo

        return taskd

    def get_task_proxy( self, name, point, state, stop_point, startup,
                        submit_num, exists ):
        try:
            tdef = self.taskdefs[name]
        except KeyError:
            raise TaskNotDefinedError("ERROR, No such task name: " + name )
        return tdef.get_task_class()( point, state, stop_point, startup,
                                      submit_num=submit_num, exists=exists )

    def get_task_proxy_raw( self, name, point, state, stop_point, startup,
                            submit_num, exists ):
        # Used by 'cylc submit' to submit tasks defined by runtime
        # config but not currently present in the graph (so we must
        # assume that the given point is valid for the task).
        try:
            truntime = self.cfg['runtime'][name]
        except KeyError:
            raise TaskNotDefinedError("ERROR, task not defined: " + name )
        tdef = self.get_taskdef( name )
        # TODO ISO - TEST THIS (did set 'tdef.hours' from point)
        return tdef.get_task_class()( point, state, stop_point, startup,
                                      submit_num=submit_num, exists=exists )

    def get_task_class( self, name ):
        return self.taskdefs[name].get_task_class()<|MERGE_RESOLUTION|>--- conflicted
+++ resolved
@@ -1282,13 +1282,8 @@
                         'status' : self.suite_polling_tasks[name][2] }
 
             if not my_taskdef_node.is_absolute:
-<<<<<<< HEAD
                 if offset_string:
-                    if flags.back_comp_cycling:
-=======
-                if offset:
                     if flags.backwards_compat_cycling:
->>>>>>> 0d31f54b
                         # Implicit cycling means foo[T+6] generates a +6 sequence.
                         if offset_string in offset_seq_map:
                             seq_offset = offset_seq_map[offset_string]
