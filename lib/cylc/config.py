#!/usr/bin/env python

#C: THIS FILE IS PART OF THE CYLC SUITE ENGINE.
#C: Copyright (C) 2008-2013 Hilary Oliver, NIWA
#C:
#C: This program is free software: you can redistribute it and/or modify
#C: it under the terms of the GNU General Public License as published by
#C: the Free Software Foundation, either version 3 of the License, or
#C: (at your option) any later version.
#C:
#C: This program is distributed in the hope that it will be useful,
#C: but WITHOUT ANY WARRANTY; without even the implied warranty of
#C: MERCHANTABILITY or FITNESS FOR A PARTICULAR PURPOSE.  See the
#C: GNU General Public License for more details.
#C:
#C: You should have received a copy of the GNU General Public License
#C: along with this program.  If not, see <http://www.gnu.org/licenses/>.

# NOTE: configobj.reload() apparently does not revalidate (list-forcing
# is not done, for example, on single value lists with no trailing
# comma) ... so to reparse the file  we have to instantiate a new config
# object.

import re, os, sys
import taskdef
from envvar import check_varnames, expandvars
from copy import deepcopy, copy
from OrderedDict import OrderedDict
from cycle_time import ct, CycleTimeError
from mkdir_p import mkdir_p
from validate import Validator
from output import outputx
from configobj import get_extra_values, flatten_errors, Section, ConfigObj
from cylcconfigobj import CylcConfigObj, ConfigObjError
from graphnode import graphnode, GraphNodeError
from print_tree import print_tree
from prerequisites.conditionals import TriggerExpressionError
from regpath import RegPath
from trigger import triggerx
from Jinja2Support import Jinja2Process, TemplateError, TemplateSyntaxError
from continuation_lines import join
from include_files import inline, IncludeFileError
from dictcopy import replicate, override
<<<<<<< HEAD
from TaskID import TaskID
=======
from C3MRO import C3
>>>>>>> 95480215

try:
    import graphing
except:
    graphing_disabled = True
else:
    graphing_disabled = False

class SuiteConfigError( Exception ):
    """
    Attributes:
        message - what the problem is. 
        TO DO: element - config element causing the problem
    """
    def __init__( self, msg ):
        self.msg = msg
    def __str__( self ):
        return repr(self.msg)

class TaskNotDefinedError( SuiteConfigError ):
    pass

# TODO: separate config for run and non-run purposes?
# TODO: this module could use some clean-up and re-organisation.

class config( CylcConfigObj ):
    """Parse and validate a suite definition, and compute everything
    needed to create task proxy classes, the suite graph structure,
    etc."""

    def __init__( self, suite, suiterc, template_vars=[],
            template_vars_file=None, owner=None, run_mode='live',
            verbose=False, validation=False, strict=False, collapsed=[], only=None ):

        self.run_mode = run_mode
        self.verbose = verbose
        self.strict = strict
        self.naked_dummy_tasks = []
        self.edges = []
        self.cyclers = []
        self.taskdefs = OrderedDict()
        self.validation = validation

        self.async_oneoff_edges = []
        self.async_oneoff_tasks = []
        self.async_repeating_edges = []
        self.async_repeating_tasks = []
        self.cycling_tasks = []
        self.tasks_by_cycler = {}

        # runtime hierarchy dicts keyed by namespace name:
        self.runtime = {
                # lists of parent namespaces
                'parents' : {},
                # lists of C3-linearized ancestor namespaces
                'linearized ancestors' : {},
                # lists of first-parent ancestor namepaces
                'first-parent ancestors' : {},
                # lists of all descendant namespaces
                'descendants' : {},
                # lists of all descendant namespaces from the first-parent hierarchy
                'first-parent descendants' : {}
                }

        self.families_used_in_graph = []

        self.suite = suite
        self.file = suiterc
        self.dir = os.path.dirname(suiterc)

        self.only = only # validate a list of tasks

        self.owner = owner

        if self.verbose:
            print "Loading suite.rc"

        if not os.path.isfile( self.file ):
            raise SuiteConfigError, 'File not found: ' + self.file

        f = open( self.file )
        flines = f.readlines()
        f.close()

        # handle cylc include-files
        try:
            flines = inline( flines, self.dir )
        except IncludeFileError, x:
            raise SuiteConfigError( str(x) )

        # handle Jinja2 expressions
        try:
            suiterc = Jinja2Process( flines, self.dir, template_vars,
                    template_vars_file, self.verbose )
        except TemplateSyntaxError, x:
            lineno = x.lineno + 1  # (flines array starts from 0)
            print >> sys.stderr, 'Jinja2 Template Syntax Error, line', lineno
            print >> sys.stderr, flines[x.lineno]
            raise SystemExit(str(x))
        except TemplateError, x:
            print >> sys.stderr, 'Jinja2 Template Error'
            raise SystemExit(x)
        except TypeError, x:
            print >> sys.stderr, 'Jinja2 Type Error'
            raise SystemExit(x)

        # handle cylc continuation lines
        suiterc = join( suiterc )

        # parse the file into a sparse data structure
        try:
            CylcConfigObj.__init__( self, suiterc, interpolation=False )
        except ConfigObjError, x:
            raise SuiteConfigError, x

        # now validate and load defaults for each section in turn
        # (except [runtime] - see below).
        head = {}
        for key, val in self.items():
            if key == 'cylc' or \
                    key == 'scheduling' or \
                    key == 'runtime' or \
                    key == 'visualization' or \
                    key == 'development':
                        continue
            head[key] = val

        for item, val in self.validate_section( head, 'head.spec' ).items():
            self[item] = val

        for sec in [ 'cylc', 'scheduling', 'visualization', 'development' ]:
            if sec in self:
                cfg = self[sec]
            else:
                cfg = OrderedDict()
            for item, val in self.validate_section( {sec:cfg}, sec + '.spec' ).items():
                self[item] = val

        if 'runtime' not in self.keys():
            self['runtime'] = OrderedDict()

        # [runtime] validation: this loads the complete defaults dict
        # into every namespace, so we just do it as a validity check
        # during validation.  
        if self.validation:
            for name in self['runtime']:
                if self.only != None and name not in self.only:
                    continue
                cfg = OrderedDict()
                replicate( cfg, self['runtime'][name].odict())
                self.validate_section( { 'runtime': { name: cfg }}, 'runtime.spec' )

        if 'root' not in self['runtime']:
            self['runtime']['root'] = OrderedDict()

        # load defaults into one namespace dict
        cfg = OrderedDict()
        dense = self.validate_section( { 'runtime': { 'defaults': cfg }}, 'runtime.spec' )
        self.runtime_defaults = dense['runtime']['defaults']

        if self.verbose:
            print "Parsing clock-triggered tasks"
        self.clock_offsets = {}
        for item in self['scheduling']['special tasks']['clock-triggered']:
            m = re.match( '(\w+)\s*\(\s*([-+]*\s*[\d.]+)\s*\)', item )
            if m:
                task, offset = m.groups()
                try:
                    self.clock_offsets[ task ] = float( offset )
                except ValueError:
                    raise SuiteConfigError, "ERROR: Illegal clock-trigger offset: " + offset
            else:
                raise SuiteConfigError, "ERROR: Illegal clock-triggered task spec: " + item

        if self.verbose:
            print "Parsing runtime name lists"
        # If a runtime section heading is a list of names then the
        # subsequent config applies to each member. 
        for item in self['runtime']:
            if re.search( ',', item ):
                # list of task names
                # remove trailing commas and spaces
                tmp = item.rstrip(', ')
                task_names = re.split(', *', tmp )
            else:
                # a single task name 
                continue
            # generate task configuration for each list member
            for name in task_names:
                # create a new task config section
                tconfig = OrderedDict()
                # replicate the actual task config
                replicate( tconfig, self['runtime'][item].odict() )
                # record it under the task name
                self['runtime'][name] = tconfig
            # delete the original multi-task section
            del self['runtime'][item]

        self.check_env()

        self.compute_family_tree()

        self.compute_inheritance()

        collapsed_rc = self['visualization']['collapsed families']
        if len( collapsed ) > 0:
            # this overrides the rc file item
            self.closed_families = collapsed
        else:
            self.closed_families = collapsed_rc
        for cfam in self.closed_families:
            if cfam not in self.runtime['descendants']:
                print >> sys.stderr, 'WARNING, [visualization][collapsed families]: ignoring ' + cfam + ' (not a family)'
                self.closed_families.remove( cfam )
        self.vis_families = list(self.closed_families)

        # suite event hooks
        if self.run_mode == 'live' or \
                ( self.run_mode == 'simulation' and not self['cylc']['simulation mode']['disable suite event hooks'] ) or \
                ( self.run_mode == 'dummy' and not self['cylc']['dummy mode']['disable suite event hooks'] ):
            self.event_handlers = {
                    'startup'  : self['cylc']['event hooks']['startup handler'],
                    'timeout'  : self['cylc']['event hooks']['timeout handler'],
                    'shutdown' : self['cylc']['event hooks']['shutdown handler']
                    }
            self.suite_timeout = self['cylc']['event hooks']['timeout']
            self.reset_timer = self['cylc']['event hooks']['reset timer']
            self.abort_on_timeout = self['cylc']['event hooks']['abort on timeout']
            self.abort_if_startup_handler_fails = self['cylc']['event hooks']['abort if startup handler fails']
            self.abort_if_timeout_handler_fails = self['cylc']['event hooks']['abort if timeout handler fails']
            self.abort_if_shutdown_handler_fails = self['cylc']['event hooks']['abort if shutdown handler fails']
        else:
            self.event_handlers = {
                    'startup'  : None,
                    'timeout'  : None,
                    'shutdown' : None
                    }
            self.suite_timeout = None
            self.reset_timer = False
            self.abort_on_timeout = None
            self.abort_if_startup_handler_fails = False
            self.abort_if_timeout_handler_fails = False
            self.abort_if_shutdown_handler_fails = False

        self.process_directories()

        self.load_graph()
        if len( self.naked_dummy_tasks ) > 0:
            if self.strict or self.verbose:
                print 'Naked dummy tasks detected (no entry under [runtime]):'
                for ndt in self.naked_dummy_tasks:
                    print '  +', ndt
                print '  WARNING: this can be caused by misspelled task names!' 
            if self.strict:
                raise SuiteConfigError, 'ERROR: strict validation fails naked dummy tasks'

        if not self.graph_found:
            raise SuiteConfigError, 'No suite dependency graph defined.'

        self.compute_runahead_limit()

        self.family_tree = {}
        self.single_family_tree = {}
        self.task_runtimes = {}
        self.define_inheritance_tree( self.family_tree, self.runtime['linearized ancestors'] )
        self.define_inheritance_tree( self.single_family_tree, self.runtime['first-parent ancestors'] )
        self.prune_inheritance_tree( self.family_tree, self.task_runtimes )

        self.configure_queues()

        if self.validation:
            self.check_tasks()

        if self['visualization']['runtime graph']['enable'] and graphing_disabled:
            print >> sys.stderr, 'WARNING: disabling runtime graphing (graphing not available).'
            self['visualization']['runtime graph']['enable'] = False

        # Default visualization start and stop cycles (defined here
        # rather than in the spec file so we can set a sensible stop
        # time if only the start time is specified by the user).
        vizfinal = False
        vizstart = False
        if self['visualization']['initial cycle time']:
            vizstart = True
        if self['visualization']['final cycle time']:
            vizfinal = True

        if vizstart and vizfinal:
            pass
        elif vizstart:
            self['visualization']['final cycle time'] = self['visualization']['initial cycle time']
        elif vizfinal:
            self['visualization']['initial cycle time'] = self['visualization']['final cycle time']
        else:
            self['visualization']['initial cycle time'] = 2999010100
            self['visualization']['final cycle time'] = 2999010123

        # Define family node groups automatically so that family and
        # member nodes can be styled together using the family name.
        # Users can override this for individual nodes or sub-groups.
        ng = self['visualization']['node groups']
        for fam in self.runtime['descendants']:
            if fam not in ng:
                ng[fam] = [fam] + self.runtime['descendants'][fam]
        # (Note that we're retaining 'default node attributes' even
        # though this could now be achieved by styling the root family,
        # because putting default attributes for root in the suite.rc spec
        # results in root appearing last in the ordered dict of node
        # names, so it overrides the styling for lesser groups and
        # nodes, whereas the reverse is needed - fixing this would
        # require reordering task_attr in lib/cylc/graphing.py).

    def check_env( self ):
        # check environment variables now to avoid checking inherited
        # variables multiple times.
         bad = {}
         for label in self['runtime']:
             res = []
             if 'environment' in self['runtime'][label]:
                 res = check_varnames( self['runtime'][label]['environment'] )
             if res:
                 bad[label] = res
         if bad:
             print >> sys.stderr, "ERROR, bad env variable names:"
             for label, vars in bad.items():
                 print 'Namespace:', label
                 for var in vars:
                     print >> sys.stderr, "  ", var
             raise SuiteConfigError("Illegal env variable name(s) detected" )

    def compute_family_tree( self ):
        first_parents = {}
        for name in self['runtime']:
            if name == 'root':
                self.runtime['parents'][name] = []
                first_parents[name] = []
                continue
            if 'inherit' in self['runtime'][name]:
                # coerce single values to list (see warning in conf/suiterc/runtime.spec)
                i = self['runtime'][name]['inherit'] 
                if not isinstance( i, list ):
                    pts = [i]
                else:
                    pts = i
            else:
                # implicit inheritance from root
                pts = [ 'root' ]
            for p in pts:
                if p not in self['runtime']:
                    raise SuiteConfigError, "ERROR, undefined parent for " + name +": " + p
            self.runtime['parents'][name] = pts
            first_parents[name] = [ pts[0] ]

        c3 = C3( self.runtime['parents'] )
        c3_single = C3( first_parents )

        for name in self['runtime']:
            self.runtime['linearized ancestors'][name] = c3.mro(name)
            self.runtime['first-parent ancestors'][name] = c3_single.mro(name)

        for name in self['runtime']:
            ancestors = self.runtime['linearized ancestors'][name]
            for p in ancestors[1:]:
                if p not in self.runtime['descendants']: 
                    self.runtime['descendants'][p] = []
                if name not in self.runtime['descendants'][p]:
                    self.runtime['descendants'][p].append(name)
            first_ancestors = self.runtime['first-parent ancestors'][name]
            for p in first_ancestors[1:]:
                if p not in self.runtime['first-parent descendants']: 
                    self.runtime['first-parent descendants'][p] = []
                if name not in self.runtime['first-parent descendants'][p]:
                    self.runtime['first-parent descendants'][p].append(name)

        #for name in self['runtime']:
        #    print name, self.runtime['linearized ancestors'][name]

    def compute_inheritance( self ):
        """This works through the inheritance hierarchy from root, for
        each namespace. For future reference, I attempted flattening
        each namespace dict prior to inheritance processing, and
        expanding again after, to allow copy-and-override of shallow
        rather than nested dicts, but got no appreciable speedup."""

        if self.verbose:
            print "Parsing the runtime namespace hierarchy"

        computed_already = {}
        
        for label in self['runtime']:
            if label == 'root':
                continue

            if self.only != None:
                # only do inheritance where it affects tasks in self.only
                skip = True
                for so in self.only:
                    if so in hierarchy:
                        skip = False
                if skip:
                    continue

            hierarchy = copy(self.runtime['linearized ancestors'][label])
            hierarchy.reverse()

            rtns = OrderedDict()

            mro = []
            prev = None

            ##print
            ##print 'IN:', label, hierarchy
            for name in hierarchy:
                mro.append( name )
                i_mro = '*'.join( mro )
                ##print 'MRO', i_mro
                if i_mro in computed_already:
                    rtns = computed_already[i_mro]
                else:
                    ##print 'INHERIT:',
                    ##if len(mro) > 1:
                    ##    print mro[:-1], mro[-1]
                    ##else:
                    ##    print mro[0]

                    # deep copy rtns (so not to modify computed_already)
                    tmp = OrderedDict()
                    replicate( tmp, rtns)
                    # override tmp with [runtime][name]
                    replicate( tmp, self['runtime'][name].odict())
                    # store result for re-use
                    computed_already[i_mro] = tmp
                    # store for next loop
                    rtns = tmp
                prev = name

            self['runtime'][label] = rtns
            ##print 'OUT:', label, taskconf.items()

    def compute_runahead_limit( self ):
        # take the smallest of the default limits from each graph section
        rl = None
        if len(self.cyclers) != 0:
            # runahead limit is only relevant for cycling sections

            rl = self['scheduling']['runahead limit']
            if rl:
                if self.verbose:
                    print "Configured runahead limit: ", rl, "hours"
            else:
                rls = []
                for cyc in self.cyclers:
                    rahd = cyc.get_min_cycling_interval()
                    if rahd:
                        rls.append(rahd)
                if len(rls) > 0:
                    # twice the minimum cycling internal in the suite
                    rl = 2 * min(rls)
                    if self.verbose:
                        print "Computed runahead limit:", rl, "hours"
        self.runahead_limit = rl

    def get_runahead_limit( self ):
        # may be None (no cycling tasks)
        return self.runahead_limit

    def validate_section( self, cfg, spec ):

        spec = os.path.join( os.environ[ 'CYLC_DIR' ], 'conf', 'suiterc', spec )

        dense = ConfigObj( cfg, interpolation=False, configspec=spec )
        # validate and convert to correct types
        val = Validator()
        test = dense.validate( val, preserve_errors=True )
        if test != True:
            # Validation failed
            failed_items = flatten_errors( dense, test )
            # Always print reason for validation failure
            for item in failed_items:
                sections, key, result = item
                print >> sys.stderr, ' ',
                for sec in sections:
                    print >> sys.stderr, sec, '->',
                print >> sys.stderr, key
                if result == False:
                    print >> sys.stderr, "Required item missing."
                else:
                    print >> sys.stderr, result
            raise SuiteConfigError, "ERROR: suite.rc validation failed"
        
        extras = []
        for sections, name in get_extra_values(dense):
            # !!! TO DO: THE FOLLOWING FROM CONFIGOBJ DOC SECTION 15.1 FAILS 
            ### this code gets the extra values themselves
            ##the_section = dense
            ##for section in sections:
            ##    the_section = dense[section]   #<------!!! KeyError !!!
            ### the_value may be a section or a value
            ##the_value = the_section[name]
            ##section_or_value = 'value'
            ##if isinstance(the_value, dict):
            ##    # Sections are subclasses of dict
            ##    section_or_value = 'section'
          
            ##section_string = ', '.join(sections) or "top level"
            ##print 'Extra entry in section: %s. Entry %r is a %s' % (section_string, name, section_or_value)
            extra = ' '
            for sec in sections:
                extra += sec + ' -> '
            extras.append( extra + name )

        if len(extras) != 0:
            for extra in extras:
                print >> sys.stderr, '  ERROR: Illegal entry:', extra 
            raise SuiteConfigError, "ERROR: Illegal suite.rc entry(s) found"

        return dense

    def get_config_all_tasks( self, args, sparse=False ):
        res = {}
        for t in self.get_task_name_list():
            res[t] = self.get_config( [ 'runtime', t ] + args, sparse )
        return res

    def get_config( self, args, sparse=False ):
        if args[0] == 'runtime' and not sparse:
            # load and override runtime defaults
            if len(args) > 1:
                # a single namespace
                rtcfg = {}
                replicate( rtcfg, self.runtime_defaults )
                override( rtcfg, self['runtime'][args[1]] )
                target = rtcfg
                keys = args[2:]
            else:
                # all namespaces requested
                target = {}
                keys = []
                for ns in self['runtime'].keys():
                    rtcfg = {}
                    replicate( rtcfg, self.runtime_defaults )
                    override( rtcfg, self['runtime'][ns] )
                    target[ns] = rtcfg
        else:
            target = self
            keys = args
        res = target
        for key in keys:
            res = res[key]
        return res


    def adopt_orphans( self, orphans ):
        # Called by the scheduler after reloading the suite definition
        # at run time and finding any live task proxies whose
        # definitions have been removed from the suite. Keep them 
        # in the default queue and under the root family, until they
        # run their course and disappear.
        queues = self['scheduling']['queues']
        for orphan in orphans:
            self.runtime['linearized ancestors'][orphan] = [ orphan, 'root' ]
            queues['default']['members'].append( orphan )

    def configure_queues( self ):
        """ Replace family names with members, in internal queues,
         and remove assigned members from the default queue. """

        if self.verbose:
            print "Configuring internal queues"

        # NOTE: this method modifies the parsed config dict itself.

        queues = self['scheduling']['queues']
        # add all tasks to the default queue
        queues['default']['members'] = self.get_task_name_list()
        #print 'INITIAL default', queues['default']['members']
        for queue in queues:
            if queue == 'default':
                continue
            # assign tasks to queue and remove them from default
            qmembers = []
            for qmember in queues[queue]['members']:
                if qmember in self.runtime['descendants']:
                    # qmember is a family, so replace it with member
                    # tasks. Note that self.runtime['descendants'][fam] includes any
                    # sub-family as well as task members of fam.
                    for fmem in self.runtime['descendants'][qmember]:
                        if qmember not in qmembers:
                            try:
                                queues['default']['members'].remove( fmem )
                            except ValueError:
                                if self.verbose and fmem not in self.runtime['descendants']:
                                    # family members that are themselves
                                    # families should be ignored as we
                                    # only need tasks in the queues.
                                    print >> sys.stderr, '  WARNING: ignoring queue member ' + fmem + ' (task not used in the graph)'
                            else:
                                qmembers.append( fmem )
                else:
                    # qmember is a task
                    if qmember not in qmembers:
                        try:
                            queues['default']['members'].remove( qmember )
                        except ValueError:
                            if self.verbose:
                                print >> sys.stderr, '  WARNING: ignoring queue member ' + qmember + ' (task not used in the graph)'
                        else:
                            qmembers.append(qmember)
            queues[queue]['members'] = qmembers
        if self.verbose:
            if len( queues.keys() ) > 1:
                for queue in queues:
                    print "  +", queue, queues[queue]['members']
            else:
                print " + All tasks assigned to the 'default' queue"

    def get_inheritance( self ):
        return self.runtime['parents']

    def get_first_parent_ancestors( self ):
        return self.runtime['first-parent ancestors']

    def get_linearized_ancestors( self ):
        return self.runtime['linearized ancestors']

    def get_first_parent_descendants( self ):
        return self.runtime['first-parent descendants']

    def define_inheritance_tree( self, tree, hierarchy ):
        # combine inheritance hierarchies into a tree structure.
        for rt in hierarchy:
            hier = copy(hierarchy[rt])
            hier.reverse()
            foo = tree
            for item in hier:
                if item not in foo:
                    foo[item] = {}
                foo = foo[item]

    def prune_inheritance_tree( self, tree, runtimes ):
        # When self.family_tree is constructed leaves are {}. This
        # replaces the leaves with first line of task title, and
        # populates self.task_runtimes with just the leaves (tasks).
        for item in tree:
            skeys = tree[item].keys() 
            if len( skeys ) > 0:
                self.prune_inheritance_tree(tree[item], runtimes)
            else:
                ### TO DO: title may now come from root, inheritance from which is now deferred
                ###title = self['runtime'][item]['title']
                ###dlines = re.split( '\n', title )
                ###dline1 = dlines[0]
                ###if len(dlines) > 1:
                ###    dline1 += '...'
                dline1 = "" # TODO: task title here (see comment just above)
                tree[item] = dline1
                runtimes[item] = self['runtime'][item]

    def print_task_list( self, filter=None, labels=None, pretty=False ):
        # determine padding for alignment of task title
        tasks = self.task_runtimes.keys()
        maxlen = 0
        for task in tasks:
            if len(task) > maxlen:
                maxlen = len(task)
        padding = (maxlen+1) * ' '

        for task in tasks:
            if filter:
                if not re.search( filter, task ):
                    continue
            # print task title
            ###title = self['runtime'][task]['title']
            ###dlines = re.split( '\n', title )
            ###dline1 = dlines[0]
            ###if len(dlines) > 1:
            ###   dline1 += '...'
            ###print task + padding[ len(task): ] + dline1
            print task

    def print_inheritance_tree( self, filter=None, labels=None, pretty=False, multi=False ):
        # determine padding for alignment of task titles
        if multi:
            ancestors = self.runtime['linearized ancestors']
            family_tree = self.family_tree
        else:
            ancestors = self.runtime['first-parent ancestors']
            family_tree = self.single_family_tree

        if filter:
            trt = {}
            ft = {}
            fh = {}
            for item in ancestors:
                if item not in self.task_runtimes:
                    continue
                if not re.search( filter, item ):
                    continue
                fh[item] = ancestors[item]
            self.define_inheritance_tree( ft, fh )
            self.prune_inheritance_tree( ft, trt )
        else:
            fh = ancestors
            ft = family_tree

        maxlen = 0
        for rt in fh:
            items = copy(fh[rt])
            items.reverse()
            for i in range(0,len(items)):
                tmp = 2*i + 1 + len(items[i])
                if i == 0:
                    tmp -= 1
                if tmp > maxlen:
                    maxlen = tmp
        padding = (maxlen+1) * ' '
        print_tree( ft, padding=padding, unicode=pretty, labels=labels )

    def process_directories(self):
        # Environment variable interpolation in directory paths.
        os.environ['CYLC_SUITE_REG_NAME'] = self.suite
        os.environ['CYLC_SUITE_REG_PATH'] = RegPath( self.suite ).get_fpath()
        os.environ['CYLC_SUITE_DEF_PATH'] = self.dir
        self['visualization']['runtime graph']['directory'] = expandvars( self['visualization']['runtime graph']['directory'], self.owner)

        # suite config dir is not user-configurable as some processes
        # need to know where it is without parsing the suite definition:
        self.suite_config_dir = os.path.join( os.environ['HOME'], '.cylc', self.suite )


    def set_trigger( self, task_name, right, output_name=None, offset=None, asyncid_pattern=None, suicide=False ):
        trig = triggerx(task_name)
        trig.set_suicide(suicide)
        if output_name:
            try:
                # check for internal outputs
                trig.set_special( self['runtime'][task_name]['outputs'][output_name] )
            except KeyError:
                # There is no matching output defined under the task runtime section 
                if output_name == 'fail':
                    # OK, task:fail
                    trig.set_type('failed' )
                elif output_name == 'start':
                    # OK, task:start
                    trig.set_type('started')
                elif output_name == 'succeed':
                    # OK, task:succeed
                    trig.set_type('succeeded')
                else:
                    # ERROR
                    raise SuiteConfigError, "ERROR: '" + task_name + "' does not define output '" + output_name  + "'"
            else:
                # There is a matching output defined under the task runtime section
                if self.run_mode != 'live':
                    # Ignore internal outputs: dummy tasks will not report them finished.
                    return None
        else:
            # default: task succeeded
            trig.set_type( 'succeeded' )

        if offset:
            trig.set_offset(offset)
             
        if task_name in self.async_oneoff_tasks:
            trig.set_async_oneoff()
        elif task_name in self.async_repeating_tasks:
            trig.set_async_repeating( asyncid_pattern)
            if trig.suicide:
                raise SuiteConfigError, "ERROR, '" + task_name + "': suicide triggers not implemented for repeating async tasks"
            if trig.type:
                raise SuiteConfigError, "ERROR, '" + task_name + "': '" + trig.type + "' triggers not implemented for repeating async tasks"
        elif task_name in self.cycling_tasks:
            trig.set_cycling()
 
        if right in self.cycling_tasks and \
            (task_name in self['scheduling']['special tasks']['start-up'] or \
                 task_name in self.async_oneoff_tasks ):
                # cycling tasks only depend on these tasks at startup
                trig.set_startup()

        return trig

    def check_tasks( self ):
        # Call after all tasks are defined.
        # ONLY IF VALIDATING THE SUITE
        # because checking conditional triggers below may be slow for
        # huge suites (several thousand tasks).
        # Note: 
        #   (a) self['runtime'][name] 
        #       contains the task definition sections of the suite.rc file.
        #   (b) self.taskdefs[name]
        #       contains tasks that will be used, defined by the graph.
        # Tasks (a) may be defined but not used (e.g. commented out of the graph)
        # Tasks (b) may not be defined in (a), in which case they are dummied out.

        if self.verbose:
            print "Checking for defined tasks not used in the graph"
            for name in self['runtime']:
                if name not in self.taskdefs:
                    if name not in self.runtime['descendants']:
                        # any family triggers have have been replaced with members by now.
                        print >> sys.stderr, '  WARNING: task "' + name + '" is not used in the graph.'

        self.check_for_case_errors()

        # warn if listed special tasks are not defined
        for type in self['scheduling']['special tasks']:
            for name in self['scheduling']['special tasks'][type]:
                if type == 'clock-triggered':
                    name = re.sub('\(.*\)','',name)
                if re.search( '[^0-9a-zA-Z_]', name ):
                    raise SuiteConfigError, 'ERROR: Illegal ' + type + ' task name: ' + name
                if name not in self.taskdefs and name not in self['runtime']:
                    raise SuiteConfigError, 'ERROR: special task "' + name + '" is not defined.' 
                if type == 'sequential' and name in self.runtime['descendants']:
                    raise SuiteConfigError, 'ERROR: family names cannot be declared ' + type + ': ' + name 

        try:
            import Pyro.constants
        except:
            print >> sys.stderr, "WARNING, INCOMPLETE VALIDATION: Pyro is not installed"
            return

        # Instantiate tasks and force evaluation of conditional trigger expressions.
        if self.verbose:
            print "Checking conditional trigger expressions"
        for cyclr in self.tasks_by_cycler:
            # for each graph section
            for name in self.tasks_by_cycler[cyclr]:
                # instantiate one of each task appearing in this section
                if self.only != None and name not in self.only:
                    continue
                type = self.taskdefs[name].type
                if type != 'async_repeating' and type != 'async_daemon' and type != 'async_oneoff':
                    tag = cyclr.initial_adjust_up( '2999010100' )
                else:
                    tag = '1'
                try:
                    # instantiate a task
                    # startup True here or oneoff async tasks will be ignored:
                    itask = self.taskdefs[name].get_task_class()( tag, 'waiting', None, True )
                except TypeError, x:
                    raise
                    # This should not happen as we now explicitly catch use
                    # of synchronous special tasks in an asynchronous graph.
                    # But in principle a clash of multiply inherited base
                    # classes due to choice of "special task" modifiers
                    # could cause a TypeError.
                    print >> sys.stderr, x
                    raise SuiteConfigError, '(inconsistent use of special tasks?)' 
                except Exception, x:
                    print >> sys.stderr, x
                    raise
                    raise SuiteConfigError, 'ERROR, failed to instantiate task ' + str(name)
                # force trigger evaluation now
                try:
                    itask.prerequisites.eval_all()
                except TriggerExpressionError, x:
                    print >> sys.stderr, x
                    raise SuiteConfigError, "ERROR, " + name + ": invalid trigger expression."
                except Exception, x:
                    print >> sys.stderr, x
                    raise SuiteConfigError, 'ERROR, ' + name + ': failed to evaluate triggers.'
                tag = itask.next_tag()
            #print "OK:", itask.id

        # TO DO: check that any multiple appearance of same task  in
        # 'special tasks' is valid. E.g. a task can be both
        # 'sequential' and 'clock-triggered' at the time, but not both
        # 'model' and 'sequential' at the same time.

    def check_for_case_errors( self ):
        # check for case errors in task names
        # TODO: this could probably be done more efficiently!
        all_names_dict = {}
        for name in self.taskdefs.keys() + self['runtime'].keys():
            # remove legitimate duplicates (names in graph and runtime)
            if name not in all_names_dict:
                all_names_dict[name] = True
        all_names = all_names_dict.keys()
        knob = {}
        duplicates = []
        for name in [ foo.lower() for foo in all_names ]:
            if name not in knob:
                knob[name] = True
            else:
                duplicates.append(name)
        duplist = {}
        for dup in duplicates:
            for name in all_names:
                if name.lower() == dup:
                    if dup not in duplist:
                        duplist[dup] = [name]
                    else:
                        duplist[dup].append(name)
        if self.verbose:
            if len( duplist.keys() ) > 0:
                print >> sys.stderr, 'WARNING: THE FOLLOWING TASK NAMES DIFFER ONLY BY CASE:'
            for name in duplist:
                # this is probably, but not necessarily, an error.
                print >> sys.stderr, ' ', 
                for n in duplist[name]:
                    print >> sys.stderr, n,
                print >> sys.stderr, ''
 
    def create_directories( self, task=None ):
        dirs = [ self.suite_config_dir ]
        for d in dirs:
            try:
                mkdir_p( d )
            except Exception, x:
                print >> sys.stderr, x
                raise SuiteConfigError, 'ERROR, illegal dir? ' + d
        
    def get_filename( self ):
        return self.file

    def get_dirname( self ):
        return self.dir

    def get_coldstart_task_list( self ):
        # TO DO: automatically determine this by parsing the dependency graph?
        # For now user must define this:
        return self['scheduling']['special tasks']['cold-start']

    def get_startup_task_list( self ):
        return self['scheduling']['special tasks']['start-up'] + self.async_oneoff_tasks + self.async_repeating_tasks

    def get_task_name_list( self ):
        # return a list of all tasks used in the dependency graph
        return self.taskdefs.keys()

    def get_asynchronous_task_name_list( self ):
        names = []
        for tn in self.taskdefs:
            if self.taskdefs[tn].type == 'async_repeating' or \
                    self.taskdefs[tn].type == 'async_daemon' or \
                    self.taskdefs[tn].type == 'async_oneoff':
                names.append(tn)
        return names

    def replace_family_triggers( self, line_in, fam, members, orig='' ):
        # Replace family trigger expressions with member trigger expressions.
        # The replacements below handle optional [T-n] cycle offsets.

        line = line_in
        paren_open = ''
        paren_close = ''
        connector = ' & ' 
        if orig.endswith( '-all' ):
            pass
        elif orig.endswith( '-any' ):
            connector = ' | ' 
            paren_open = '( '
            paren_close = ' )'
        elif orig != '':
            print >> sys.stderr, line
            raise SuiteConfigError, 'ERROR, illegal family trigger type: ' + orig
        repl = orig[:-4]

        m = re.findall( r"\b" + fam + r"\b(\[.*?]){0,1}" + orig, line )
        m.sort() # put empty offset '' first ...
        m.reverse() # ... then last
        for foffset in m:
            if fam not in self.families_used_in_graph:
                self.families_used_in_graph.append(fam)
            mems = paren_open + connector.join( [ i + foffset + repl for i in members ] ) + paren_close
            line = re.sub( r"\b" + fam + r"\b" + re.escape(foffset) + orig, mems, line )
        return line

    def process_graph_line( self, line, section ):
        # Extract dependent pairs from the suite.rc textual dependency
        # graph to use in constructing graphviz graphs.

        # 'A => B => C'    : [A => B], [B => C]
        # 'A & B => C'     : [A => C], [B => C]
        # 'A => C & D'     : [A => C], [A => D]
        # 'A & B => C & D' : [A => C], [A => D], [B => C], [B => D]

        # '&' groups aren't really "conditional expressions"; they're
        # equivalent to adding another line:
        #  'A & B => C'
        # is the same as:
        #  'A => C' and 'B => C'

        #  An 'or' on the right side is an ERROR:
        #  'A = > B | C' # ?!

        orig_line = line

        # section: [list of valid hours], or ["once"], or ["ASYNCID:pattern"]
        if section == "once":
            ttype = 'async_oneoff'
            modname = 'async'
            args = []
        elif re.match( '^ASYNCID:', section ):
            ttype = 'async_repeating'
            modname = 'async'
            args = []
        else:
            ttype = 'cycling'
            # match cycler, e.g. "Yearly( 2010, 2 )"
            m = re.match( '^(\w+)\(([\s\w,]*)\)$', section )
            if m:
                modname, cycargs = m.groups()
                # remove leading and trailing space
                cycargs = cycargs.strip()
                arglist = re.sub( '\s+$', '', cycargs )
                # split on comma with optional space each side
                args = re.split( '\s*,\s*', arglist )
            else:
                modname = self['scheduling']['cycling']
                args = re.split( ',\s*', section )

        mod = __import__( 'cylc.cycling.' + modname, globals(), locals(), [modname] )
        cyclr = getattr( mod, modname )(*args)
        self.cyclers.append(cyclr)

        ## SYNONYMS FOR TRIGGER-TYPES, e.g. 'fail' = 'failure' = 'failed' (NOT USED)
        ## we can replace synonyms here with the standard type designator:
        # line = re.sub( r':succe(ss|ed|eded){0,1}\b', '', line )
        # line = re.sub( r':fail(ed|ure){0,1}\b', ':fail', line )
        # line = re.sub( r':start(ed){0,1}\b', ':start', line )
        # Replace "foo:finish(ed)" or "foo:complete(ed)" with "( foo | foo:fail )"
        # line = re.sub(  r'\b(\w+(\[.*?]){0,1}):(complete(d){0,1}|finish(ed){0,1})\b', r'( \1 | \1:fail )', line )

        # REPLACE FAMILY NAMES WITH MEMBER DEPENDENCIES
        for fam in self.runtime['descendants']:
            members = copy(self.runtime['descendants'][fam])
            for member in members:
                # remove family names from the member list, leave just tasks
                # (allows using higher-level family names in the graph)
                if member in self.runtime['descendants']:
                    members.remove(member)
            # Note, in the regular expressions below, the word boundary
            # marker before the time offset pattern is required to close
            # the match in the no-offset case (offset and no-offset
            # cases are being matched by the same regular expression).

            # raw strings (r'\bfoo\b') are needed to protect special
            # backslashed re markers like \b from being interpreted as
            # normal escapeded characters.

            # Replace family triggers with member triggers
            for trig_type in [ ':start', ':succeed', ':fail', ':finish' ]:
                line = self.replace_family_triggers( line, fam, members, trig_type + '-all' )
                line = self.replace_family_triggers( line, fam, members, trig_type + '-any' )

            if re.search( r"\b" + fam + r"\b:", line ):
                # fam:illegal
                print >> sys.stderr, line
                raise SuiteConfigError, 'ERROR, illegal family trigger detected'

            if re.search( r"\b" + fam + r"\b[^:].*=>", line ) or re.search( r"\b" + fam + "\s*=>$", line ):
                # plain family names are not allowed on the left of a trigger
                print >> sys.stderr, line
                raise SuiteConfigError, 'ERROR, upstream family triggers must be qualified with \':type\': ' + fam

            # finally replace plain family names on the right of a trigger
            line = self.replace_family_triggers( line, fam, members )

        # Replace "foo:finish" with "( foo:succeed | foo:fail )"
        line = re.sub(  r'\b(\w+(\[.*?]){0,1}):finish\b', r'( \1:succeed | \1:fail )', line )

        if self.verbose and line != orig_line:
            print 'Graph line substitutions occurred:'
            print '  IN:', orig_line
            print '  OUT:', line

        # Split line on dependency arrows.
        tasks = re.split( '\s*=>\s*', line )
        # NOTE:  we currently use only one kind of arrow, but to use
        # several kinds we can split the string like this:
        #     tokens = re.split( '\s*(=[>x])\s*', line ) # a => b =x c
        #     tasks = tokens[0::2]                       # [a, b, c] 
        #     arrow = tokens[1::2]                       # [=>, =x]

        # Check for missing task names, e.g. '=> a => => b =>; this
        # results in empty or blank strings in the list of task names.
        arrowerr = False
        for task in tasks:
            if re.match( '^\s*$', task ):
                arrowerr = True
                break
        if arrowerr:
            print >> sys.stderr, orig_line
            raise SuiteConfigError, "ERROR: missing task name in graph line?"

        # get list of pairs
        for i in [0] + range( 1, len(tasks)-1 ):
            lexpression = tasks[i]

            if len(tasks) == 1:
                # single node: no rhs group
                rgroup = None
                if re.search( '\|', lexpression ):
                    print >> sys.stderr, orig_line
                    raise SuiteConfigError, "ERROR: Lone node groups cannot contain OR conditionals: " + lexpression
            else:
                rgroup = tasks[i+1]
           
            if rgroup:
                # '|' (OR) is not allowed on the right side
                if re.search( '\|', rgroup ):
                    print >> sys.stderr, orig_line
                    raise SuiteConfigError, "ERROR: OR '|' is not legal on the right side of dependencies: " + rgroup

                # (T+/-N) offsets not allowed on the right side (as yet)
                if re.search( '\[\s*T\s*[+-]\s*\d+\s*\]', rgroup ):
                    print >> sys.stderr, orig_line
                    raise SuiteConfigError, "ERROR: time offsets are not legal on the right side of dependencies: " + rgroup

                # now split on '&' (AND) and generate corresponding pairs
                rights = re.split( '\s*&\s*', rgroup )
            else:
                rights = [None]

            new_rights = []
            for r in rights:
                if r:
                    # ignore output labels on the right (for chained
                    # tasks they are only meaningful on the left)
                    new_rights.append( re.sub( ':\w+', '', r ))
                else:
                    # retain None's in order to handle lone nodes on the left
                    new_rights.append( None )

            rights = new_rights

            # extract task names from lexpression
            nstr = re.sub( '[(|&)]', ' ', lexpression )
            nstr = nstr.strip()
            lnames = re.split( ' +', nstr )

            if section == 'once':
                # Consistency check: synchronous special tasks are
                # not allowed in asynchronous graph sections.
                spec = self['scheduling']['special tasks']
                bad = []
                for name in lnames + rights:
                    if name in spec['start-up'] or name in spec['cold-start'] or \
                            name in spec['sequential'] or name in spec['one-off']:
                                bad.append(name)
                if len(bad) > 0:
                    print >> sys.stderr, orig_line
                    print >> sys.stderr, 'ERROR, synchronous special tasks cannot be used in an asynchronous graph:'
                    print >> sys.stderr, ' ', ', '.join(bad)
                    raise SuiteConfigError, 'ERROR: inconsistent use of special tasks.'

            if self.only != None:
                rnames = []
                for r in rights:
                    rr = r.replace( '!', '' )
                    rrr = re.sub( ':.*$', '', rr )
                    rnames.append(rrr)
                for so in self.only:
                    if so not in lnames and so not in rnames:
                        return
                        
            for rt in rights:
                if self.only != None and rt not in self.only:
                    continue
                # foo => '!bar' means task bar should suicide if foo succeeds.
                suicide = False
                if rt and rt.startswith('!'):
                    r = rt[1:]
                    suicide = True
                else:
                    r = rt

                asyncid_pattern = None
                if ttype != 'cycling':
                    for n in lnames + [r]:
                        if not n:
                            continue
                        try:
                            name = graphnode( n ).name
                        except GraphNodeError, x:
                            print >> sys.stderr, orig_line
                            raise SuiteConfigError, str(x)
                        if ttype == 'async_oneoff':
                            if name not in self.async_oneoff_tasks:
                                self.async_oneoff_tasks.append(name)
                        elif ttype == 'async_repeating': 
                            if name not in self.async_repeating_tasks:
                                self.async_repeating_tasks.append(name)
                            m = re.match( '^ASYNCID:(.*)$', section )
                            asyncid_pattern = m.groups()[0]
               
                if self.only == None and not self.validation:
                    self.generate_edges( lexpression, lnames, r, ttype, cyclr, suicide )
                self.generate_taskdefs( orig_line, lnames, r, ttype, section, cyclr, asyncid_pattern )
                self.generate_triggers( lexpression, lnames, r, cyclr, asyncid_pattern, suicide )

    def generate_edges( self, lexpression, lnames, right, ttype, cyclr, suicide=False ):
        """Add nodes from this graph section to the abstract graph edges structure."""
        conditional = False
        if re.search( '\|', lexpression ):
            # plot conditional triggers differently
            conditional = True
 
        sasl = False
        for left in lnames:
            if left in self.async_oneoff_tasks + self.async_repeating_tasks:
                sasl = True
            e = graphing.edge( left, right, cyclr, sasl, suicide, conditional )
            if ttype == 'async_oneoff':
                if e not in self.async_oneoff_edges:
                    self.async_oneoff_edges.append( e )
            elif ttype == 'async_repeating':
                if e not in self.async_repeating_edges:
                    self.async_repeating_edges.append( e )
            else:
                # cycling
                self.edges.append(e)

    def generate_taskdefs( self, line, lnames, right, ttype, section, cyclr, asyncid_pattern ):
        for node in lnames + [right]:
            if not node:
                # if right is None, lefts are lone nodes
                # for which we still define the taskdefs
                continue
            try:
                name = graphnode( node ).name
                offset = graphnode( node ).offset
            except GraphNodeError, x:
                print >> sys.stderr, line
                raise SuiteConfigError, str(x)

            if name not in self['runtime']:
                self.naked_dummy_tasks.append( name )
                # inherit the root runtime
                self['runtime'][name] = self['runtime']['root'].odict()
                if 'root' not in self.runtime['descendants']:
                    # (happens when no runtimes are defined in the suite.rc)
                    self.runtime['descendants']['root'] = []
                self.runtime['linearized ancestors'][name] = [name, 'root']
                self.runtime['descendants']['root'].append(name)

            if name not in self.taskdefs:
                try:
                    self.taskdefs[ name ] = self.get_taskdef( name )
                except taskdef.DefinitionError, x:
                    print >> sys.stderr, line
                    raise SuiteConfigError, str(x)

            # TO DO: setting type should be consolidated to get_taskdef()
            if name in self.async_oneoff_tasks:
                # this catches oneoff async tasks that begin a repeating
                # async section as well.
                self.taskdefs[name].type = 'async_oneoff'
            elif ttype == 'async_repeating':
                self.taskdefs[name].asyncid_pattern = asyncid_pattern
                if name == self['scheduling']['dependencies'][section]['daemon']:
                    self.taskdefs[name].type = 'async_daemon'
                else:
                    self.taskdefs[name].type = 'async_repeating'
            elif ttype == 'cycling':
                self.taskdefs[name].cycling = True
                if name not in self.cycling_tasks:
                    self.cycling_tasks.append(name)

            if offset:
                cyc = deepcopy( cyclr )
                # this changes the cyclers internal state so we need a
                # private copy of it:
                cyc.adjust_state(offset)
            else:
                cyc = cyclr
            self.taskdefs[ name ].add_to_valid_cycles( cyc )

            if self.run_mode == 'live':
                # register any explicit internal outputs
                if 'outputs' in self['runtime'][name]:
                    for lbl,msg in self['runtime'][name]['outputs'].items():
                        outp = outputx(msg,cyclr)
                        self.taskdefs[ name ].outputs.append( outp )

            # collate which tasks appear in each section
            # (used in checking conditional trigger expressions)
            if cyclr not in self.tasks_by_cycler:
                self.tasks_by_cycler[cyclr] = []
            if name not in self.tasks_by_cycler[cyclr]:
                self.tasks_by_cycler[cyclr].append(name)


    def generate_triggers( self, lexpression, lnames, right, cycler, asyncid_pattern, suicide ):
        if not right:
            # lefts are lone nodes; no more triggers to define.
            return

        conditional = False
        if re.search( '\|', lexpression ):
            conditional = True
            # For single triggers or '&'-only ones, which will be the
            # vast majority, we needn't use conditional prerequisites
            # (they may be less efficient due to python eval at run time).

        ctrig = {}
        cname = {}
        for left in lnames:
            lnode = graphnode(left)  # (GraphNodeError checked above)
            if lnode.intercycle:
                self.taskdefs[lnode.name].intercycle = True

            trigger = self.set_trigger( lnode.name, right, lnode.output, lnode.offset, asyncid_pattern, suicide )
            if not trigger:
                continue
            if not conditional:
                self.taskdefs[right].add_trigger( trigger, cycler )  
                continue

            # CONDITIONAL TRIGGERS
            if trigger.async_repeating:
                # (extend taskdef.py:tclass_add_prerequisites to allow this)
                raise SuiteConfigError, 'ERROR, ' + left + ': repeating async tasks are not allowed in conditional triggers.'
            # Use fully qualified name for the expression label
            # (task name is not unique, e.g.: "F | F:fail => G")
            label = re.sub( '[-\[\]:]', '_', left )
            ctrig[label] = trigger
            cname[label] = lnode.name

        if not conditional:
            return
        # Conditional expression must contain all start-up (or async)
        # tasks, or none - cannot mix with cycling tasks in the same
        # expression. Count number of start-up or async_oneoff tasks:
        countx = 0
        for label in ctrig:
            if right in self.cycling_tasks:
                if (cname[label] in self['scheduling']['special tasks']['start-up'] or \
                        cname[label] in self.async_oneoff_tasks ):
                    countx += 1
        if countx > 0 and countx != len(cname.keys()):
            print >> sys.stderr, 'ERROR:', lexpression
            raise SuiteConfigError, '(start-up or async) and (cycling) tasks in same conditional'
 
        # Replace some chars for later use in regular expressions.
        expr = re.sub( '[-\[\]:]', '_', lexpression )
        self.taskdefs[right].add_conditional_trigger( ctrig, expr, cycler )

    def get_graph_raw( self, start_ctime, stop, raw=False,
            group_nodes=[], ungroup_nodes=[], ungroup_recursive=False,
            group_all=False, ungroup_all=False ):
        """Convert the abstract graph edges held in self.edges (etc.) to
        actual edges for a concrete range of cycle times."""
        members = self.runtime['first-parent descendants']
        hierarchy = self.runtime['first-parent ancestors']
        #members = self.runtime['descendants']
        #hierarchy = self.runtime['linearized ancestors']

        if group_all:
            # Group all family nodes
            for fam in members:
                #if fam != 'root':
                if fam not in self.closed_families:
                    self.closed_families.append( fam )
        elif ungroup_all:
            # Ungroup all family nodes
            self.closed_families = []
        elif len(group_nodes) > 0:
            # Group chosen family nodes
            for node in group_nodes:
                if node != 'root':
                    parent = hierarchy[node][1]
                    if parent not in self.closed_families:
                        self.closed_families.append( parent )
        elif len(ungroup_nodes) > 0:
            # Ungroup chosen family nodes
            for node in ungroup_nodes:
                if node in self.closed_families:
                    self.closed_families.remove(node)
                if ungroup_recursive:
                    for fam in copy(self.closed_families):
                        if fam in members[node]:
                            self.closed_families.remove(fam)

        # Now define the concrete graph edges (pairs of nodes) for plotting.
        gr_edges = []

        for e in self.async_oneoff_edges + self.async_repeating_edges:
            right = e.get_right(1, False, False, [], [])
            left  = e.get_left( 1, False, False, [], [])
            nl, nr = self.close_families( left, right )
            gr_edges.append( (nl, nr, False, e.suicide, e.conditional) )

        # Get actual first real cycle time for the whole suite (get all
        # cyclers to adjust the putative start time upward)
        adjusted = []
        for cyc in self.cyclers:
            if hasattr( cyc.__class__, 'is_async' ):
                # ignore asynchronous tasks
                continue
            foo = cyc.initial_adjust_up( start_ctime ) 
            adjusted.append( foo )
        if len( adjusted ) > 0:
            adjusted.sort()
            actual_first_ctime = adjusted[0]
        else:
            actual_first_ctime = start_ctime

        startup_exclude_list = self.get_coldstart_task_list() + \
                self.get_startup_task_list()

        for e in self.edges:
            # Get initial cycle time for this cycler
            ctime = e.cyclr.initial_adjust_up( start_ctime )

            while int(ctime) <= int(stop):
                # Loop over cycles generated by this cycler
                
                if ctime != actual_first_ctime:
                    not_initial_cycle = True
                else:
                    not_initial_cycle = False

                r_id = e.get_right(ctime, not_initial_cycle, raw, startup_exclude_list, [])
                l_id = e.get_left( ctime, not_initial_cycle, raw, startup_exclude_list, [])

                action = True

                if l_id == None and r_id == None:
                    # nothing to add to the graph
                    action = False

                if l_id != None and not e.sasl:
                    # check that l_id is not earlier than start time
                    # TO DO: does this invalidate r_id too?
                    tmp, lctime = l_id.split()
                    #sct = ct(start_ctime)
                    sct = ct(actual_first_ctime)
                    diffhrs = sct.subtract_hrs( lctime )
                    if diffhrs > 0:
                        action = False

                if action:
                    nl, nr = self.close_families( l_id, r_id )
                    gr_edges.append( ( nl, nr, False, e.suicide, e.conditional ) )

                # increment the cycle time
                ctime = e.cyclr.next( ctime )

        return gr_edges
 
    def get_graph( self, start_ctime, stop, colored=True, raw=False,
            group_nodes=[], ungroup_nodes=[], ungroup_recursive=False,
            group_all=False, ungroup_all=False ):

        # TO DO: this method could be put in the graphing module? It is
        # currently duplicated in xstateview.py.

        # get_graph_raw is factored out here because the graph control
        # GUI has to retrieve the raw graph, because the PyGraphviz 
        # graph object does not seem to be serializable (pickle error)
        # for Pyro.
        gr_edges = self.get_graph_raw( start_ctime, stop, raw,
                group_nodes, ungroup_nodes, ungroup_recursive,
                group_all, ungroup_all )

        # Get a graph object
        if colored:
            graph = graphing.CGraph( self.suite, self['visualization'] )
        else:
            graph = graphing.CGraphPlain( self.suite )

        # sort and then add edges in the hope that edges added in the
        # same order each time will result in the graph layout not
        # jumping around (does this help? -if not discard)
        gr_edges.sort()
        for e in gr_edges:
            l, r, dashed, suicide, conditional = e
            if conditional:
                if suicide:
                    style='dashed'
                    arrowhead='odot'
                else:
                    style='solid'
                    arrowhead='onormal'
            else:
                if suicide:
                    style='dashed'
                    arrowhead='dot'
                else:
                    style='solid'
                    arrowhead='normal'
            if dashed:
                # override
                style='dashed'

            graph.cylc_add_edge( l, r, True, style=style, arrowhead=arrowhead )

        for n in graph.nodes():
            if not colored:
                n.attr['style'] = 'filled'
                n.attr['fillcolor'] = 'cornsilk'

        return graph

    def close_families( self, nlid, nrid ):
        # Generate final node names, replacing family members with
        # family nodes if requested.

        # TO DO: FORMATTED NODE NAMES
        # can't be used until comparison with internal IDs cope
        # for gcylc (get non-formatted tasks as disconnected nodes on
        # the right of the formatted-name base graph).
        formatted=False

        members = self.runtime['first-parent descendants']
        #members = self.runtime['descendants']

        lname, ltag = None, None
        rname, rtag = None, None
        nr, nl = None, None
        if nlid:
            one, two = nlid.split()
            lname = one.getstr()
            ltag = two.getstr(formatted)
            nl = nlid.getstr(formatted)
        if nrid:
            one, two = nrid.split()
            rname = one.getstr()
            rtag = two.getstr(formatted)
            nr = nrid.getstr(formatted)

        # for nested families, only consider the outermost one
        clf = copy( self.closed_families )
        for i in self.closed_families:
            for j in self.closed_families:
                if i in members[j]:
                    # i is a member of j
                    if i in clf:
                        clf.remove( i )

        for fam in clf:
            if lname in members[fam] and rname in members[fam]:
                # l and r are both members of fam
                #nl, nr = None, None  # this makes 'the graph disappear if grouping 'root'
                nl,nr = fam + TaskID.DELIM +ltag, fam + TaskID.DELIM +rtag
                break
            elif lname in members[fam]:
                # l is a member of fam
<<<<<<< HEAD
                nl = fam + TaskID.DELIM +ltag
            elif rname in self.members[fam]:
=======
                nl = fam + '%'+ltag
            elif rname in members[fam]:
>>>>>>> 95480215
                # r is a member of fam
                nr = fam + TaskID.DELIM +rtag

        return nl, nr

    def load_graph( self ):
        if self.verbose:
            print "Parsing the dependency graph"

        self.graph_found = False
        for item in self['scheduling']['dependencies']:
            if item == 'graph':
                # asynchronous graph
                graph = self['scheduling']['dependencies']['graph']
                if graph:
                    section = "once"
                    self.parse_graph( section, graph )
            else:
                try:
                    graph = self['scheduling']['dependencies'][item]['graph']
                except KeyError:
                    pass
                else:
                    if graph:
                        section = item
                        self.parse_graph( section, graph )
 
    def parse_graph( self, section, graph ):
        self.graph_found = True
        # split the graph string into successive lines
        lines = re.split( '\s*\n\s*', graph )
        for xline in lines:
            # strip comments
            line = re.sub( '#.*', '', xline ) 
            # ignore blank lines
            if re.match( '^\s*$', line ):
                continue
            # strip leading or trailing spaces
            line = re.sub( '^\s*', '', line )
            line = re.sub( '\s*$', '', line )
            # generate pygraphviz graph nodes and edges, and task definitions
            self.process_graph_line( line, section )

    def get_taskdef( self, name ):
        # (DefinitionError caught above)

        # get the task runtime
        try:
            taskcfg = self['runtime'][name]
        except KeyError:
            raise SuiteConfigError, "Task not found: " + name

        taskd = taskdef.taskdef( name, self.runtime_defaults, taskcfg, self.run_mode )

        # TO DO: put all taskd.foo items in a single config dict
        # SET ONE-OFF AND COLD-START TASK INDICATORS
        if name in self['scheduling']['special tasks']['cold-start']:
            taskd.modifiers.append( 'oneoff' )
            taskd.is_coldstart = True

        if name in self['scheduling']['special tasks']['one-off'] or \
                name in self['scheduling']['special tasks']['start-up']:
            taskd.modifiers.append( 'oneoff' )

        # SET SEQUENTIAL TASK INDICATOR
        if name in self['scheduling']['special tasks']['sequential']:
            taskd.modifiers.append( 'sequential' )

        # SET MODEL TASK INDICATOR
        # (TO DO - can we identify these tasks from the graph?)
        elif name in self['scheduling']['special tasks']['explicit restart outputs']:
            taskd.type = 'tied'
        else:
            taskd.type = 'free'

        # SET CLOCK-TRIGGERED TASKS
        if name in self.clock_offsets:
            taskd.modifiers.append( 'clocktriggered' )
            taskd.clocktriggered_offset = self.clock_offsets[name]

        foo = copy(self.runtime['linearized ancestors'][ name ])
        foo.reverse()
        taskd.namespace_hierarchy = foo

        return taskd
   
    def get_task_proxy( self, name, ctime, state, stopctime, startup ):
        try:
            tdef = self.taskdefs[name]
        except KeyError:
            raise TaskNotDefinedError("ERROR, No such task name: " + name )
        return tdef.get_task_class()( ctime, state, stopctime, startup )

    def get_task_proxy_raw( self, name, tag, state, stoptag, startup ):
        # Used by 'cylc submit' to submit tasks defined by runtime
        # config but not currently present in the graph (so we must
        # assume that the given tag is valid for the task).
        try:
            truntime = self['runtime'][name]
        except KeyError:
            raise TaskNotDefinedError("ERROR, task not defined: " + name )
        tdef = self.get_taskdef( name )
        try:
            foo = ct(tag)
        except CycleTimeError, x:
            # must be async
            tdef.type = 'async_oneoff'
        else:
            # assume input cycle is valid
            tdef.hours = [ int( foo.hour ) ]
        return tdef.get_task_class()( tag, state, stoptag, startup )

    def get_task_class( self, name ):
        return self.taskdefs[name].get_task_class()
<|MERGE_RESOLUTION|>--- conflicted
+++ resolved
@@ -41,11 +41,8 @@
 from continuation_lines import join
 from include_files import inline, IncludeFileError
 from dictcopy import replicate, override
-<<<<<<< HEAD
 from TaskID import TaskID
-=======
 from C3MRO import C3
->>>>>>> 95480215
 
 try:
     import graphing
@@ -1588,15 +1585,10 @@
                 break
             elif lname in members[fam]:
                 # l is a member of fam
-<<<<<<< HEAD
-                nl = fam + TaskID.DELIM +ltag
-            elif rname in self.members[fam]:
-=======
-                nl = fam + '%'+ltag
+                nl = fam + TaskID.DELIM + ltag
             elif rname in members[fam]:
->>>>>>> 95480215
                 # r is a member of fam
-                nr = fam + TaskID.DELIM +rtag
+                nr = fam + TaskID.DELIM + rtag
 
         return nl, nr
 
