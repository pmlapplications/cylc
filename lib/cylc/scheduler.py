#!/usr/bin/env python

#C: THIS FILE IS PART OF THE CYLC SUITE ENGINE.
#C: Copyright (C) 2008-2013 Hilary Oliver, NIWA
#C:
#C: This program is free software: you can redistribute it and/or modify
#C: it under the terms of the GNU General Public License as published by
#C: the Free Software Foundation, either version 3 of the License, or
#C: (at your option) any later version.
#C:
#C: This program is distributed in the hope that it will be useful,
#C: but WITHOUT ANY WARRANTY; without even the implied warranty of
#C: MERCHANTABILITY or FITNESS FOR A PARTICULAR PURPOSE.  See the
#C: GNU General Public License for more details.
#C:
#C: You should have received a copy of the GNU General Public License
#C: along with this program.  If not, see <http://www.gnu.org/licenses/>.

from cylc_pyro_server import pyro_server
from task_types import task, clocktriggered
from prerequisites.plain_prerequisites import plain_prerequisites
from suite_host import suite_host
from owner import user
from shutil import copy as shcopy
from copy import deepcopy
from cycle_time import ct, CycleTimeError
import datetime, time
import port_scan
import accelerated_clock 
import logging
import re, os, sys, shutil
from state_summary import state_summary
from passphrase import passphrase
from OrderedDict import OrderedDict
from locking.lockserver import lockserver
from locking.suite_lock import suite_lock
from suite_id import identifier
from config import config, SuiteConfigError, TaskNotDefinedError
from global_config import gcfg
from port_file import port_file, PortFileExistsError, PortFileError
from broker import broker
from Pyro.errors import NamingError, ProtocolError
from regpath import RegPath
from CylcError import TaskNotFoundError, TaskStateError
from RunEventHandler import RunHandler
from LogDiagnosis import LogSpec
from broadcast import broadcast
from suite_state_dumping import dumper
from suite_logging import suite_log
import threading
from suite_cmd_interface import comqueue
from suite_info_interface import info_interface
from TaskID import TaskID, TaskIDError
from task_pool import pool
import flags
import cylc.rundb
from Queue import Queue
from batch_submit import event_batcher
import subprocess


class result:
    """TO DO: GET RID OF THIS - ONLY USED BY INFO COMMANDS"""
    def __init__( self, success, reason="Action succeeded", value=None ):
        self.success = success
        self.reason = reason
        self.value = value

class SchedulerError( Exception ):
    """
    Attributes:
        message - what the problem is. 
        TO DO: element - config element causing the problem
    """
    def __init__( self, msg ):
        self.msg = msg
    def __str__( self ):
        return repr(self.msg)


class request_handler( threading.Thread ):
    def __init__( self, pyro, verbose ):
        threading.Thread.__init__(self)
        self.pyro = pyro
        self.quit = False
        self.log = logging.getLogger( 'main' )
        self.log.info(  "Starting request handler thread" )

    def run( self ):
        while True:
            self.pyro.handleRequests(timeout=1)
            if self.quit:
                break
        self.log.info(  "Exiting request handler thread" )

class scheduler(object):
    def __init__( self, is_restart=False ):

        # SUITE OWNER
        self.owner = user

        # SUITE HOST
        self.host= suite_host

        # DEPENDENCY BROKER
        self.broker = broker()

        self.lock_acquired = False

        self.is_restart = is_restart

        self.graph_warned = {}

        self.do_process_tasks = False

        # initialize some items in case of early shutdown
        # (required in the shutdown() method)
        self.clock = None
        self.wireless = None
        self.suite_state = None
        self.command_queue = None
        self.pool = None
        self.evworker = None
        self.request_handler = None
        self.pyro = None
        self.state_dumper = None

        # COMMANDLINE OPTIONS

        self.parser.add_option( "--until", 
                help="Shut down after all tasks have PASSED this cycle time.",
                metavar="CYCLE", action="store", dest="stop_tag" )

        self.parser.add_option( "--hold", help="Hold (don't run tasks) "
                "immediately on starting.",
                action="store_true", default=False, dest="start_held" )

        self.parser.add_option( "--hold-after",
                help="Hold (don't run tasks) AFTER this cycle time.",
                metavar="CYCLE", action="store", dest="hold_time" )

        self.parser.add_option( "-m", "--mode",
                help="Run mode: live, simulation, or dummy; default is live.",
                metavar="STRING", action="store", default='live', dest="run_mode" )

        self.parser.add_option( "--reference-log", 
                help="Generate a reference log for use in reference tests.",
                action="store_true", default=False, dest="genref" )

        self.parser.add_option( "--reference-test", 
                help="Do a test run against a previously generated reference log.",
                action="store_true", default=False, dest="reftest" )

        self.parse_commandline()

        gcfg.print_deprecation_warnings()

    def configure( self ):
        # read-only commands to expose directly to the network
        self.info_commands = {
                'ping suite'        : self.info_ping,
                'ping task'         : self.info_ping_task,
                'suite info'        : self.info_get_suite_info,
                'task list'         : self.info_get_task_list,
                'task info'         : self.info_get_task_info,
                'family nodes'      : self.info_get_family_nodes,
                'graphed family nodes' : self.info_get_graphed_family_nodes,
                'vis families'      : self.info_get_vis_families,
                'first-parent ancestors'    : self.info_get_first_parent_ancestors,
                'first-parent descendants'  : self.info_get_first_parent_descendants,
                'do live graph movie'       : self.info_do_live_graph_movie,
                'graph raw'         : self.info_get_graph_raw,
                'task requisites'   : self.info_get_task_requisites,
                }
 
        # control commands to expose indirectly via a command queue
        self.control_commands = {
                'stop cleanly'          : self.command_stop_cleanly,
                'stop now'              : self.command_stop_now,
                'stop after tag'        : self.command_stop_after_tag,
                'stop after clock time' : self.command_stop_after_clock_time,
                'stop after task'       : self.command_stop_after_task,
                'release suite'         : self.command_release_suite,
                'release task'          : self.command_release_task,
                'kill cycle'            : self.command_kill_cycle,
                'kill task'             : self.command_kill_task,
                'hold suite now'        : self.command_hold_suite,
                'hold task now'         : self.command_hold_task,
                'set runahead'          : self.command_set_runahead,
                'set verbosity'         : self.command_set_verbosity,
                'purge tree'            : self.command_purge_tree,
                'reset task state'      : self.command_reset_task_state,
                'trigger task'          : self.command_trigger_task,
                'nudge suite'           : self.command_nudge,
                'insert task'           : self.command_insert_task,
                'reload suite'          : self.command_reload_suite,
                'add prerequisite'      : self.command_add_prerequisite,
                }

        self.configure_suite()

        # REMOTELY ACCESSIBLE SUITE IDENTIFIER
        self.suite_id = identifier( self.suite, self.owner )
        self.pyro.connect( self.suite_id, 'cylcid', qualified = False )

        reqmode = self.config['cylc']['required run mode']
        if reqmode:
            if reqmode != self.run_mode:
                raise SchedulerError, 'ERROR: this suite requires the ' + reqmode + ' run mode'
        
        self.reflogfile = os.path.join(self.config.dir,'reference.log')

        if self.options.genref:
            self.config['cylc']['log resolved dependencies'] = True

        elif self.options.reftest:
            req = self.config['cylc']['reference test']['required run mode']
            if req and req != self.run_mode:
                raise SchedulerError, 'ERROR: this suite allows only ' + req + ' mode reference tests'
            handler = self.config.event_handlers['shutdown']
            if handler: 
                print >> sys.stderr, 'WARNING: replacing shutdown event handler for reference test run'
            self.config.event_handlers['shutdown'] = self.config['cylc']['reference test']['suite shutdown event handler']
            self.config['cylc']['log resolved dependencies'] = True
            self.config.abort_if_shutdown_handler_fails = True
            spec = LogSpec( self.reflogfile )
            self.start_tag = spec.get_start_tag()
            self.stop_tag = spec.get_stop_tag()
            self.ref_test_allowed_failures = self.config['cylc']['reference test']['expected task failures']
            if not self.config['cylc']['reference test']['allow task failures'] and len( self.ref_test_allowed_failures ) == 0:
                self.config['cylc']['abort if any task fails'] = True
            self.config.abort_on_timeout = True
            timeout = self.config['cylc']['reference test'][ self.run_mode + ' mode suite timeout' ]
            if not timeout:
                raise SchedulerError, 'ERROR: suite timeout not defined for ' + self.run_mode + ' mode reference test'
            self.config.suite_timeout = timeout
            self.config.reset_timer = False

        # Note that the following lines must be present at the top of
        # the suite log file for use in reference test runs:
        self.log.critical( 'Suite starting at ' + str( datetime.datetime.now()) )
        if self.run_mode == 'live':
            self.log.info( 'Log event clock: real time' )
        else:
            self.log.info( 'Log event clock: accelerated' )
        self.log.info( 'Run mode: ' + self.run_mode )
        self.log.info( 'Start tag: ' + str(self.start_tag) )
        self.log.info( 'Stop tag: ' + str(self.stop_tag) )

        if self.start_tag:
            self.start_tag = self.ctexpand( self.start_tag)
        if self.stop_tag:
            self.stop_tag = self.ctexpand( self.stop_tag)

        self.runahead_limit = self.config.get_runahead_limit()
        self.asynchronous_task_list = self.config.get_asynchronous_task_name_list()

        # RECEIVER FOR BROADCAST VARIABLES
        self.wireless = broadcast( self.config.get_linearized_ancestors() )
        self.pyro.connect( self.wireless, 'broadcast_receiver')

        self.pool = pool( self.suite, self.config, self.wireless, self.pyro, self.log, self.run_mode, self.verbose, self.options.debug )
        self.request_handler = request_handler( self.pyro, self.verbose )
        self.request_handler.start()

        # LOAD TASK POOL ACCORDING TO STARTUP METHOD
        self.old_user_at_host_set = set()
        self.load_tasks()
        self.initial_oldest_ctime = self.get_oldest_c_time()

        # REMOTELY ACCESSIBLE SUITE STATE SUMMARY
        self.suite_state = state_summary( self.config, self.run_mode, self.initial_oldest_ctime )
        self.pyro.connect( self.suite_state, 'state_summary')

        # initial cycle time
        if self.is_restart:
            self.ict = None
        else:
            if self.options.warm:
                if self.options.set_ict:
                    self.ict = self.start_tag
                else:
                    self.ict = None
            elif self.options.raw:
                self.ict = None
            else:
                self.ict = self.start_tag

        self.configure_environments()

<<<<<<< HEAD
        task_log_dir = gcfg.get_task_log_dir( self.suite )
        env_file_path = os.path.join(task_log_dir, "cylc-suite-env")
=======
        suite_run_dir = os.path.expandvars(
                gcfg.get_derived_host_item(self.suite, 'suite run directory'))
        env_file_path = os.path.join(suite_run_dir, "cylc-suite-env")
>>>>>>> 5e65c821
        f = open(env_file_path, 'wb')
        for key, value in task.task.cylc_env.items():
            f.write("%s=%s\n" % (key, value))
        f.close()
<<<<<<< HEAD
=======
        r_suite_run_dir = os.path.expandvars(
                gcfg.get_derived_host_item(self.suite, 'suite run directory'))
>>>>>>> 5e65c821
        for user_at_host in self.old_user_at_host_set:
            if '@' in user_at_host:
                user, host = user_at_host.split('@', 1)
            else:
                user, host = None, user_at_host
<<<<<<< HEAD
            try:
                r_log_dir = gcfg.get_task_log_dir(self.suite, host, user)
            except KeyError:
                r_log_dir = gcfg.get_task_log_dir(self.suite, 'local')
            r_env_file_path = '%s:%s/cylc-suite-env' % (user_at_host, r_log_dir)
=======
            # this handles defaulting to localhost:
            r_suite_run_dir = gcfg.get_derived_host_item(
                    self.suite, 'suite run directory', host, user)
            r_env_file_path = '%s:%s/cylc-suite-env' % (
                    user_at_host, r_suite_run_dir)
>>>>>>> 5e65c821
            cmd = ['scp', '-oBatchMode=yes', env_file_path, r_env_file_path]
            if subprocess.call(cmd): # return non-zero
                raise Exception("ERROR: " + str(cmd))

        self.already_timed_out = False
        if self.config.suite_timeout:
            self.set_suite_timer()

        self.runtime_graph_on = False
        if self.config['visualization']['runtime graph']['enable']:
            try:
                from RuntimeGraph import rGraph
            except ImportError, x:
                # this imports pygraphviz via cylc.graphing
                print >> sys.stderr, str(x)
                print >> sys.stderr, "WARNING: runtime graphing disabled, please install pygraphviz."
            else:
                self.runtime_graph_on = True
                self.runtime_graph = rGraph( self.suite, self.config, self.initial_oldest_ctime, self.start_tag )

        self.orphans = []
        self.reconfiguring = False
        self.nudge_timer_start = None
        self.nudge_timer_on = False
        self.auto_nudge_interval = 5 # seconds

        self.suite_halt = False
        self.suite_halt_now = False

    def process_command_queue( self ):
        queue = self.command_queue.get_queue()
        n = queue.qsize()
        if n > 0:
            print 'Actioning', n, 'queued commands'
        else:
            return
        while queue.qsize() > 0:
            name, args = queue.get()
            try:
                self.control_commands[ name ]( *args )
            except Exception, x:
                # don't let a bad command bring the suite down
                print >> sys.stderr, x
                self.log.warning( 'Queued command failed: ' + name + '(' + ','.join( [ str(a) for a in args ]) + ')' )
            else:
                self.log.info( 'Actioned queued command: ' + name + '(' + ','.join( [str(a) for a in args ]) + ')' )
            queue.task_done()
            # each command stimulates a state summary update if necessary

    def _task_type_exists( self, name_or_id ):
        # does a task name or id match a known task type in this suite?
        name = name_or_id
        if TaskID.DELIM in name_or_id:
            name, tag = name.split(TaskID.DELIM)
        if name in self.config.get_task_name_list():
            return True
        else:
            return False

    def _name_from_id( self, task_id ):
        if TaskID.DELIM in task_id:
            name, tag = task_id.split(TaskID.DELIM)
        else:
            name = task_id
        return name

    #_________INFO_COMMANDS_____________________________________________

    def info_ping( self ):
        return result( True )

    def info_ping_task( self, task_id ):
        # is this task running at the moment
        found = False
        running = False
        for itask in self.pool.get_tasks():
            if itask.id == task_id:
                found = True
                if itask.state.is_currently('running'):
                    running = True
                break
        if not found:
            return result( False, "Task not found: " + task_id )
        elif not running:
            return result( False, task_id + " is not currently running" )
        else:
            return result( True, task_id + " is currently running" )

    def info_get_suite_info( self ):
        return [ self.config['title'], user ]

    def info_get_task_list( self, logit=True ):
        return self.config.get_task_name_list()
 
    def info_get_task_info( self, task_names ):
        info = {}
        for name in task_names:
            if self._task_type_exists( name ):
                info[ name ] = self.config.get_task_class( name ).describe()
            else:
                info[ name ] = ['ERROR: no such task type']
        return info

    def info_get_family_nodes( self ):
        return self.config.get_first_parent_descendants().keys()

    def info_get_graphed_family_nodes( self ):
        return self.config.families_used_in_graph

    def info_get_vis_families( self ):
        return self.config.vis_families

    def info_get_first_parent_descendants( self ):
        # families for single-inheritance hierarchy based on first parents
        return deepcopy(self.config.get_first_parent_descendants())

    def info_do_live_graph_movie( self ):
        return ( self.config['visualization']['enable live graph movie'],
                 self.config['visualization']['runtime graph']['directory'] ) 

    def info_get_first_parent_ancestors( self ):
        # single-inheritance hierarchy based on first parents
        return deepcopy(self.config.get_first_parent_ancestors() )

    def info_get_graph_raw( self, cto, ctn, raw, group_nodes, ungroup_nodes,
            ungroup_recursive, group_all, ungroup_all ):
        # TO DO: CAN WE OMIT THE MIDDLE MAN HERE?
        return self.config.get_graph_raw( cto, ctn, raw, group_nodes,
                ungroup_nodes, ungroup_recursive, group_all, ungroup_all)

    def info_get_task_requisites( self, in_ids ):
        in_ids_real = {}
        in_ids_back = {}
        for in_id in in_ids:
            if not self._task_type_exists( in_id ):
                continue
            real_id = in_id
            in_ids_real[ in_id ] = real_id
            in_ids_back[ real_id ] = in_id

        dump = {}
        found = False
        for itask in self.pool.get_tasks():
            # loop through the suite task list
            task_id = itask.id
            if task_id in in_ids_back:
                found = True
                extra_info = {}
                # extra info for clocktriggered tasks
                try:
                    extra_info[ 'Delayed start time reached' ] = itask.start_time_reached() 
                    extra_info[ 'Triggers at' ] = 'T+' + str(itask.real_time_delay) + ' hours'
                except AttributeError:
                    # not a clocktriggered task
                    pass
                # extra info for catchup_clocktriggered tasks
                try:
                    extra_info[ itask.__class__.name + ' caught up' ] = itask.__class__.get_class_var( 'caughtup' )
                except:
                    # not a catchup_clocktriggered task
                    pass
                # extra info for cycling tasks
                try:
                    extra_info[ 'Valid cycles' ] = itask.valid_hours
                except AttributeError:
                    # not a cycling task
                    pass

                dump[ in_ids_back[ task_id ] ] = [ itask.prerequisites.dump(), itask.outputs.dump(), extra_info ]
        if not found:
            self.log.warning( 'task state info request: tasks not found' )
        else:
            return dump
    
    # CONTROL_COMMANDS__________________________________________________
    # TO DO: LOG OR PRINT ERRORS AND CARRY ON FROM CONTROL COMMANDS
    # WHICH ARE NOW EXECUTED ASYNCHRONOUSLY.
    # AND DO A SUITE SUMMARY UPDATE AFTER EACH COMMAND?

    def command_stop_cleanly( self ):
        self.hold_suite()
        self.suite_halt = True

    def command_stop_now( self ):
        self.hold_suite()
        self.suite_halt_now = True

    def command_stop_after_tag( self, tag ):
        self.set_stop_ctime( tag )

    def command_stop_after_clock_time( self, arg ):
        #try:
        date, time = arg.split('-')
        yyyy, mm, dd = date.split('/')
        HH,MM = time.split(':')
        dtime = datetime( int(yyyy), int(mm), int(dd), int(HH), int(MM) )
        #except:
        return result( False, "Bad datetime (YYYY/MM/DD-HH:mm): " + arg )
        self.set_stop_clock( dtime )

    def command_stop_after_task( self, tid ):
        #try:
        tid = TaskID( tid )
        #except TaskIDError,x:
        #    return result( False, "Invalid stop task ID: " + arg )
        #else:
        arg = tid.getstr()
        self.set_stop_task( arg )

    def command_release_task( self, task_id ):
        if not self._task_type_exists( task_id ):
            print >> sys.stderr, "task not found: " + self._name_from_id( task_id )

        found = False
        for itask in self.pool.get_tasks():
            if itask.id == task_id:
                itask.reset_state_waiting()
                found = True
                break
        if found:
            self.do_process_tasks = True
        else:
            print >> sys.stderr, "Task not found" 

    def command_release_suite( self ):
        self.release_suite()
        # TO DO: process, to update state summary
        self.suite_halt = False
        print "Tasks will be submitted when they are ready to run" 

    def command_hold_task( self, task_id ):
        if not self._task_type_exists( task_id ):
            print >> sys.stderr, "COMMAND ERROR, task not found:", self._name_from_id( task_id )

        found = False
        was_waiting = False
        for itask in self.pool.get_tasks():
            if itask.id == task_id:
                found = True
                if itask.state.is_currently('waiting') or itask.state.is_currently('queued') or \
                        itask.state.is_currently('retrying'):
                    was_waiting = True
                    itask.reset_state_held()
                break
        if found:
            if was_waiting:
                self.do_process_tasks = True # to update monitor
                ##return result( True, "OK" )
            else:
                pass
                ##TO DO: return result( False, "Task was not waiting or queued" )
        else:
            pass
            ## TO DO: return result( False, "Task not found" )

    def command_hold_suite( self ):
        if self.paused():
            print >> sys.stderr, "COMMAND WARNING: the suite is already paused"

        self.hold_suite()
        # TO DO: process, to update state summary
        self.do_process_tasks = True

        ##return result( True, "Tasks that are ready to run will not be submitted" )

    def command_hold_after_tag( self, tag ):
        """To Do: not currently used - add to the cylc hold command"""
        self.hold_suite( tag )
        # TO DO: process, to update state summary
        self.do_process_tasks = True
        print "COMMAND result: The suite will pause when all tasks have passed " + tag 

    def command_set_runahead( self, hours=None ):
        if hours:
            self.log.info( "setting runahead limit to " + str(hours) )
            self.runahead_limit = int(hours)
        else:
            # No limit
            self.log.warning( "setting NO runahead limit" )
            self.runahead_limit = None

        self.do_process_tasks = True
        ##return result( True, "Action succeeded" )

    def command_set_verbosity( self, level ):
        # change the verbosity of all the logs:
        #   debug, info, warning, error, critical
        if level == 'debug':
            new_level = logging.DEBUG
        elif level == 'info':
            new_level = logging.INFO
        elif level == 'warning':
            new_level = logging.WARNING
        elif level == 'error':
            new_level = logging.ERROR
        elif level == 'critical':
            new_level = logging.CRITICAL
        else:
            self.log.warning( "Illegal logging level: " + level )
            return result( False, "Illegal logging level: " + level)

        self.log.setLevel( new_level )
        return result(True, 'OK')

    def command_kill_cycle( self, force_spawn, tag ):
        if not force_spawn:
            self.kill_cycle( tag )
        else:
            self.spawn_and_die_cycle( tag )

    def command_kill_task( self, force_spawn, task_id ):
        if not self._task_type_exists( task_id ):
            pass
            ## To Do:
            ## return result(False, "there is no task " + self._name_from_id( task_id ) + " in the suite graph." )
        if not force_spawn:
            self.kill( [ task_id ] )
        else:
            self.spawn_and_die( [ task_id ] )

    def command_purge_tree( self, task_id, stop ):
        # TO DO: REMOVE MIDDLE-MAN COMMANDS (E.G. THIS ONE) WHERE POSSIBLE
        if not self._task_type_exists( task_id ):
            pass
            ## To Do:
            ## return result( False, "there is no task " + self._name_from_id( task_id ) + " in the suite graph." )
        self.purge( task_id, stop )

    def command_reset_task_state( self, task_id, state ):
        # TO DO: HANDLE EXCEPTIONS FOR THE NEW WAY
        try:
            self.reset_task_state( task_id, state )
        except TaskStateError, x:
            self.log.warning( 'Refused remote reset: task state error' )
        except TaskNotFoundError, x:
            self.log.warning( 'Refused remote reset: task not found' )
        except Exception, x:
            # do not let a remote request bring the suite down for any reason
            self.log.warning( 'Remote reset failed: ' + x.__str__() )
        else:
            # To Do: report success
            self.do_process_tasks = True

    def command_trigger_task( self, task_id ):
        # TO DO: HANDLE EXCEPTIONS FOR THE NEW WAY
        try:
            self.trigger_task( task_id )
        except TaskNotFoundError, x:
            self.log.warning( 'Refused remote trigger, task not found: ' + task_id )
        except Exception, x:
            # do not let a remote request bring the suite down for any reason
            self.log.warning( 'Remote reset failed: ' + x.__str__() )
        else:
            # To Do: report success
            self.do_process_tasks = True

    def command_add_prerequisite( self, task_id, message ):
        try:
            self.add_prerequisite( task_id, message )
        except TaskNotFoundError, x:
            self.log.warning( 'Refused remote reset: task not found' )
        except Exception, x:
            # do not let a remote request bring the suite down for any reason
            self.log.warning( 'Remote reset failed: ' + x.__str__() )
        else:
            # report success
            # TO DO
            pass

    def command_insert_task( self, ins_id, stop_c_time=None ):
        ins_name = self._name_from_id( ins_id )
        if not self._task_type_exists( ins_name ):
            # TASK INSERTION GROUPS TEMPORARILY DISABLED
            #and ins_name not in self.config[ 'task insertion groups' ]:
            #return result( False, "No such task or group: " + ins_name )
            print >> sys.stderr, "Task not found: " + ins_name
        ins = ins_id
        # insert a new task or task group into the suite
        try:
            inserted, rejected = self.insertion( ins, stop_c_time )
        except Exception, x:
            self.log.warning( 'Remote insert failed: ' + x.__str__() )
        n_inserted = len(inserted)
        n_rejected = len(rejected)
        if n_inserted == 0:
            msg = "No tasks inserted"
            if n_rejected != 0:
                msg += '\nRejected tasks:'
                for t in rejected:
                    msg += '\n  ' + t
        elif n_rejected != 0:
            msg = 'Inserted tasks:' 
            for t in inserted:
                msg += '\n  ' + t
            msg += '\nRejected tasks:'
            for t in rejected:
                msg += '\n  ' + t
        elif n_rejected == 0:
            msg = 'Inserted tasks:' 
            for t in inserted:
                msg += '\n  ' + t


    def command_nudge( self ):
        # cause the task processing loop to be invoked
        # just set the "process tasks" indicator
        self.do_process_tasks = True

    def command_reload_suite( self ):
        try:
            self.reconfigure()
        except Exception, x:
            pass
            # TO DO: return result( False, str(x) )
        else:
            pass
            # TO DO: return result( True, 'OK' )


    #___________________________________________________________________

    def set_suite_timer( self, reset=False ):
        now = datetime.datetime.now()
        self.suite_timer_start = now
        print str(self.config.suite_timeout) + " minute suite timer starts NOW:", str(now)

    def ctexpand( self, tag ):
        # expand truncated cycle times (2012 => 2012010100)
        try:
            # cycle time
            tag = ct(tag).get()
        except CycleTimeError,x:
            try:
                # async integer tag
                int( tag )
            except ValueError:
                raise SystemExit( "ERROR:, invalid task tag : " + tag )
            else:
                pass
        else:
            pass
        return tag

    def reconfigure( self ):
        # reload the suite definition while the suite runs
        print "RELOADING the suite definition"
        old_task_list = self.config.get_task_name_list()
        self.configure_suite( reconfigure=True )
        new_task_list = self.config.get_task_name_list()

        # find any old tasks that have been removed from the suite
        self.orphans = []
        for name in old_task_list:
            if name not in new_task_list:
                self.orphans.append(name)
        # adjust the new suite config to handle the orphans
        self.config.adopt_orphans( self.orphans )
 
        self.runahead_limit = self.config.get_runahead_limit()
        self.asynchronous_task_list = self.config.get_asynchronous_task_name_list()
        self.pool.qconfig = self.config['scheduling']['queues']
        self.pool.verbose = self.verbose
        self.pool.assign( reload=True )
        self.suite_state.config = self.config
        self.configure_environments()
        self.reconfiguring = True
        for itask in self.pool.get_tasks():
            itask.reconfigure_me = True

    def reload_taskdefs( self ):
        found = False
        for itask in self.pool.get_tasks():
            if itask.state.is_currently('running'):
                # do not reload running tasks as some internal state
                # (e.g. timers) not easily cloneable at the moment,
                # and it is possible to make changes to the task config
                # that would be incompatible with the running task.
                if itask.reconfigure_me:
                    found = True
                continue
            if itask.reconfigure_me:
                itask.reconfigure_me = False
                if itask.name in self.orphans:
                    # orphaned task
                    if itask.state.is_currently('waiting') or itask.state.is_currently('queued') or \
                            itask.state.is_currently('retrying'):
                        # if not started running yet, remove it.
                        self.pool.remove( itask, '(task orphaned by suite reload)' )
                    else:
                        # set spawned already so it won't carry on into the future
                        itask.state.set_spawned()
                        self.log.warning( 'orphaned task will not continue: ' + itask.id  )
                else:
                    self.log.warning( 'RELOADING TASK DEFINITION FOR ' + itask.id  )
                    new_task = self.config.get_task_proxy( itask.name, itask.tag, itask.state.get_status(), None, False )
                    if itask.state.has_spawned():
                        new_task.state.set_spawned()
                    # succeeded tasks need their outputs set completed:
                    if itask.state.is_currently('succeeded'):
                        new_task.reset_state_succeeded(manual=False)
                    self.pool.remove( itask, '(suite definition reload)' )
                    self.pool.add( new_task )
        self.reconfiguring = found

    def parse_commandline( self ):
        self.run_mode = self.options.run_mode

        # LOGGING LEVEL
        if self.options.debug:
            self.logging_level = logging.DEBUG
        else:
            self.logging_level = logging.INFO

    def configure_pyro( self ):
        # CONFIGURE SUITE PYRO SERVER
        self.pyro = pyro_server( self.suite, self.suite_dir, 
                gcfg.cfg['pyro']['base port'],
                gcfg.cfg['pyro']['maximum number of ports'] )
        self.port = self.pyro.get_port()

        try:
            self.port_file = port_file( self.suite, self.port, self.verbose )
        except PortFileExistsError,x:
            print >> sys.stderr, x
            raise SchedulerError( 'Suite already running? (if not, delete the port file)' )
        except PortFileError,x:
            raise SchedulerError( str(x) )

    def configure_suite( self, reconfigure=False ):
        # LOAD SUITE CONFIG FILE
        self.config = config( self.suite, self.suiterc,
                self.options.templatevars,
                self.options.templatevars_file, run_mode=self.run_mode,
                verbose=self.verbose )

        if not reconfigure:
            run_dir = gcfg.get_derived_host_item( self.suite, 'suite run directory' )
            if not self.is_restart:     # create new suite_db file (and dir) if needed
                self.db = cylc.rundb.CylcRuntimeDAO(suite_dir=run_dir, new_mode=True)
            else:
                self.db = cylc.rundb.CylcRuntimeDAO(suite_dir=run_dir)

        self.stop_task = None

        # START and STOP CYCLE TIMES
        self.stop_tag = None
        self.stop_clock_time = None

        # (self.start_tag is set already if provided on the command line).
        if not self.start_tag:
            # No initial cycle time on the command line
            if self.config['scheduling']['initial cycle time']:
                # Use suite.rc initial cycle time
                self.start_tag = str(self.config['scheduling']['initial cycle time'])

        if self.options.stop_tag:
            # A final cycle time was provided on the command line.
            self.stop_tag = self.options.stop_tag
        elif self.config['scheduling']['final cycle time']:
            # Use suite.rc final cycle time
            self.stop_tag = str(self.config['scheduling']['final cycle time'])

        # could be async tags:
        ##if self.stop_tag:
        ##    self.stop_tag = ct( self.stop_tag ).get()
        ##if self.start_tag:
        ##    self.start_tag = ct( self.start_tag ).get()

        if not self.start_tag and not self.is_restart:
            print >> sys.stderr, 'WARNING: No initial cycle time provided - no cycling tasks will be loaded.'

        # PAUSE TIME?
        self.hold_suite_now = False
        self.hold_time = None
        if self.options.hold_time:
            # raises CycleTimeError:
            self.hold_time = ct( self.options.hold_time ).get()
            #    self.parser.error( "invalid cycle time: " + self.hold_time )

        # USE LOCKSERVER?
        self.use_lockserver = self.config['cylc']['lockserver']['enable']
        self.lockserver_port = None
        if self.use_lockserver:
            # check that user is running a lockserver
            # DO THIS BEFORE CONFIGURING PYRO FOR THE SUITE
            # (else scan etc. will hang on the partially started suite).
            # raises port_scan.SuiteNotFound error:
            self.lockserver_port = lockserver( self.host ).get_port()


        # USE QUICK TASK ELIMINATION?
        self.use_quick = self.config['development']['use quick task elimination']

        # ALLOW MULTIPLE SIMULTANEOUS INSTANCES?
        self.exclusive_suite_lock = not self.config['cylc']['lockserver']['simultaneous instances']

        # Running in UTC time? (else just use the system clock)
        self.utc = self.config['cylc']['UTC mode']

        # ACCELERATED CLOCK for simulation and dummy run modes
        rate = self.config['cylc']['accelerated clock']['rate']
        offset = self.config['cylc']['accelerated clock']['offset']
        disable = self.config['cylc']['accelerated clock']['disable']
        if self.run_mode == 'live':
            disable = True
        if not reconfigure:
            self.clock = accelerated_clock.clock( int(rate), int(offset), self.utc, disable ) 
            task.task.clock = self.clock
            clocktriggered.clocktriggered.clock = self.clock
            self.pyro.connect( self.clock, 'clock' )

        self.state_dumper = dumper( self.suite, self.run_mode, self.clock, self.start_tag, self.stop_tag )
        self.state_dump_dir = self.state_dumper.get_dir()
        self.state_dump_filename = self.state_dumper.get_path()

        if not reconfigure:
            slog = suite_log( self.suite )
            self.suite_log_dir = slog.get_dir()
            slog.pimp( self.logging_level, self.clock )
            self.log = slog.get_log()
            self.logfile = slog.get_path()

            self.command_queue = comqueue( self.control_commands.keys() )
            self.pyro.connect( self.command_queue, 'command-interface' )

            self.event_queue = Queue()
            task.task.event_queue = self.event_queue
            self.evworker = event_batcher( 
                    'Event Handler Submission', self.event_queue, 
                    self.config['cylc']['event handler execution']['batch size'],
                    self.config['cylc']['event handler execution']['delay between batches'],
                    self.suite,
                    self.verbose )
            self.evworker.start()

            self.info_interface = info_interface( self.info_commands )
            self.pyro.connect( self.info_interface, 'suite-info' )

            self.log.info( "port:" +  str( self.port ))

    def configure_environments( self ):
        task.task.cylc_env[ 'CYLC_DIR_ON_SUITE_HOST' ] = os.environ[ 'CYLC_DIR' ]
        task.task.cylc_env[ 'CYLC_UTC' ] = str(self.utc)
        task.task.cylc_env[ 'CYLC_MODE' ] = 'scheduler'
        task.task.cylc_env[ 'CYLC_DEBUG' ] = str( self.options.debug )
        task.task.cylc_env[ 'CYLC_VERBOSE' ] = str(self.verbose)
        task.task.cylc_env[ 'CYLC_SUITE_HOST' ] =  str( self.host )
        task.task.cylc_env[ 'CYLC_SUITE_PORT' ] =  str( self.pyro.get_port())
        task.task.cylc_env[ 'CYLC_SUITE_NAME' ] = self.suite
        task.task.cylc_env[ 'CYLC_SUITE_REG_NAME' ] = self.suite # back compat
        task.task.cylc_env[ 'CYLC_SUITE_REG_PATH' ] = RegPath( self.suite ).get_fpath()
        task.task.cylc_env[ 'CYLC_SUITE_OWNER' ] = self.owner
        task.task.cylc_env[ 'CYLC_USE_LOCKSERVER' ] = str( self.use_lockserver )
        task.task.cylc_env[ 'CYLC_LOCKSERVER_PORT' ] = str( self.lockserver_port ) # "None" if not using lockserver
        task.task.cylc_env[ 'CYLC_SUITE_INITIAL_CYCLE_TIME' ] = str( self.ict ) # may be "None"
        task.task.cylc_env[ 'CYLC_SUITE_FINAL_CYCLE_TIME'   ] = str( self.stop_tag  ) # may be "None"
        task.task.cylc_env[ 'CYLC_SUITE_DEF_PATH_ON_SUITE_HOST' ] = self.suite_dir
        task.task.cylc_env[ 'CYLC_SUITE_DEF_PATH' ] = self.suite_dir
        task.task.cylc_env[ 'CYLC_SUITE_LOG_DIR' ] = self.suite_log_dir # needed by the test battery
        # task-host dependent items that will be overidden by tasks:
        task.task.cylc_env[ 'CYLC_SUITE_RUN_DIR'   ] = gcfg.get_derived_host_item( self.suite, 'suite run directory' )
        task.task.cylc_env[ 'CYLC_SUITE_WORK_DIR'  ] = gcfg.get_derived_host_item( self.suite, 'suite work directory' )
        task.task.cylc_env[ 'CYLC_SUITE_SHARE_DIR' ] = gcfg.get_derived_host_item( self.suite, 'suite share directory' )
        # backward compat:
        task.task.cylc_env[ 'CYLC_SUITE_SHARE_PATH'] = "$CYLC_SUITE_SHARE_DIR"

        # Put suite identity variables (for event handlers executed by
        # cylc) into the environment in which cylc runs
        for var,val in task.task.cylc_env.items():
            os.environ[var] = val

        # Suite bin directory for event handlers executed by the scheduler. 
        os.environ['PATH'] = self.suite_dir + '/bin:' + os.environ['PATH'] 
        # User defined local variables that may be required by event handlers
        senv = self.config['cylc']['environment']
        for var in senv:
            os.environ[var] = os.path.expandvars(senv[var])

    def run( self ):

        if self.use_lockserver:
            # request suite access from the lock server
            if suite_lock( self.suite, self.suite_dir, self.host, self.lockserver_port, 'scheduler' ).request_suite_access( self.exclusive_suite_lock ):
               self.lock_acquired = True
            else:
               raise SchedulerError( "Failed to acquire a suite lock" )

        if self.hold_time:
            # TO DO: HANDLE STOP AND PAUSE TIMES THE SAME WAY?
            self.hold_suite( self.hold_time )

        if self.options.start_held:
            self.log.warning( "Held on start-up (no tasks will be submitted)")
            self.hold_suite()

        handler = self.config.event_handlers['startup']
        if handler:
            if self.config.abort_if_startup_handler_fails:
                foreground = True
            else:
                foreground = False
            try:
                RunHandler( 'startup', handler, self.suite, msg='suite starting', fg=foreground )
            except Exception, x:
                # Note: test suites depends on this message:
                print >> sys.stderr, '\nERROR: startup EVENT HANDLER FAILED'
                raise SchedulerError, x

        while True: # MAIN LOOP
            # PROCESS ALL TASKS whenever something has changed that might
            # require renegotiation of dependencies, etc.

            if self.reconfiguring:
                # user has requested a suite definition reload
                self.reload_taskdefs()

            if self.run_mode == 'simulation':
                for itask in self.pool.get_tasks():
                    # set sim-mode tasks to "succeeded" after their
                    # alotted run time (and then set flags.pflag to
                    # stimulate task processing).
                    itask.sim_time_check()

            if self.process_tasks():
                self.log.debug( "BEGIN TASK PROCESSING" )
                # loop timing: use real clock even in sim mode
                main_loop_start_time = datetime.datetime.now()

                self.negotiate()

                submitted = self.pool.process()
                self.process_resolved( submitted )

                if not self.config['development']['disable task elimination']:
                    self.cleanup()
                self.spawn()
                self.state_dumper.dump( self.pool.get_tasks(), self.wireless )

                self.update_state_summary()

                # expire old broadcast variables
                self.wireless.expire( self.get_oldest_c_time() )

                delta = datetime.datetime.now() - main_loop_start_time
                seconds = delta.seconds + float(delta.microseconds)/10**6
                self.log.debug( "END TASK PROCESSING (took " + str( seconds ) + " sec)" )

            time.sleep(1)

            # process queued task messages
            for itask in self.pool.get_tasks():
                itask.process_incoming_messages()

            # process queued database operations
            for itask in self.pool.get_tasks():
                db_ops = itask.get_db_ops()
                for d in db_ops:
                    self.db.run_db_op(d)
            
            # record any broadcast settings to be dumped out
            if self.wireless:
                if self.wireless.new_settings:
                    db_ops = self.wireless.get_db_ops()
                    for d in db_ops:
                        self.db.run_db_op(d)
                
            # process queued commands
            self.process_command_queue()

            #print '<Pyro'
            if flags.iflag:
                flags.iflag = False
                self.update_state_summary()

            if self.config.suite_timeout:
                self.check_suite_timer()

            # initiate normal suite shutdown?
            if self.check_suite_shutdown():
                break

            # hard abort? (To Do: will a normal shutdown suffice here?)
            # 1) "abort if any task fails" is set, and one or more tasks failed
            if self.config['cylc']['abort if any task fails']:
                if self.any_task_failed():
                    raise SchedulerError( 'One or more tasks failed and "abort if any task fails" is set' )

            # 4) the run is a reference test, and any disallowed failures occured
            if self.options.reftest:
                if len( self.ref_test_allowed_failures ) > 0:
                    for itask in self.get_failed_tasks():
                        if itask.id not in self.ref_test_allowed_failures:
                            print >> sys.stderr, itask.id
                            raise SchedulerError( 'A task failed unexpectedly: not in allowed failures list' )

            self.check_timeouts()
            self.release_runahead()

        # END MAIN LOOP
        self.log.critical( "Suite shutting down at " + str(datetime.datetime.now()) )

        if self.options.genref:
            print '\nCOPYING REFERENCE LOG to suite definition directory'
            shcopy( self.logfile, self.reflogfile)

    def update_state_summary( self ):
        self.log.debug( "UPDATING STATE SUMMARY" )
        self.suite_state.update( self.pool.get_tasks(), self.clock,
                self.get_oldest_c_time(), self.get_newest_c_time(), self.paused(),
                self.will_pause_at(), self.suite_halt,
                self.will_stop_at(), self.runahead_limit )

    def process_resolved( self, tasks ):
        # process resolved dependencies (what actually triggers off what at run time).
        for itask in tasks:
            if self.runtime_graph_on:
                self.runtime_graph.update( itask, self.get_oldest_c_time(), self.get_oldest_async_tag() )
            if self.config['cylc']['log resolved dependencies']:
                itask.log( 'NORMAL', 'triggered off ' + str( itask.get_resolved_dependencies()) )

    def check_suite_timer( self ):
        if self.already_timed_out:
            return
        now = datetime.datetime.now()
        timeout = self.suite_timer_start + datetime.timedelta( minutes=self.config.suite_timeout )
        handler = self.config.event_handlers['timeout']
        if now > timeout:
            message = 'suite timed out after ' + str( self.config.suite_timeout) + ' minutes' 
            self.log.warning( message )
            if handler:
                # a handler is defined
                self.already_timed_out = True
                if self.config.abort_if_timeout_handler_fails:
                    foreground = True
                else:
                    foreground = False
                try:
                    RunHandler( 'timeout', handler, self.suite, msg=message, fg=foreground )
                except Exception, x:
                    # Note: tests suites depend on the following message:
                    print >> sys.stderr, '\nERROR: timeout EVENT HANDLER FAILED'
                    raise SchedulerError, x

            if self.config.abort_on_timeout:
                raise SchedulerError, 'Abort on suite timeout is set'

    def process_tasks( self ):
        # do we need to do a pass through the main task processing loop?

        process = False

        if self.do_process_tasks:
            # this flag is turned on by commands that change task state
            process = True
            self.do_process_tasks = False # reset

        if flags.pflag:
            process = True
            flags.pflag = False # reset
            # a task changing state indicates new suite activity
            # so reset the suite timer.
            if self.config.suite_timeout and self.config.reset_timer:
                self.set_suite_timer()

        elif self.waiting_clocktriggered_task_ready():
            # This actually returns True if ANY task is ready to run,
            # not just clock-triggered tasks (but this should not matter).
            # For a clock-triggered task, this means its time offset is
            # up AND its prerequisites are satisfied; it won't result
            # in multiple passes through the main loop.
            process = True

        ##if not process:
        ##    # If we neglect to set flags.pflag on some event that 
        ##    # makes re-negotiation of dependencies necessary then if
        ##    # that event ever happens in isolation the suite could stall
        ##    # unless manually nudged ("cylc nudge SUITE").  If this
        ##    # happens turn on debug logging to see what happens
        ##    # immediately before the stall, then set flags.pflag = True in
        ##    # the corresponding code section. Alternatively,
        ##    # for an undiagnosed stall you can uncomment this section to 
        ##    # stimulate task processing every few seconds even during
        ##    # lulls in activity.  THIS SHOULD NOT BE NECESSARY, HOWEVER.
        ##    if not self.nudge_timer_on:
        ##        self.nudge_timer_start = datetime.datetime.now()
        ##        self.nudge_timer_on = True
        ##    else:
        ##        timeout = self.nudge_timer_start + \
        ##              datetime.timedelta( seconds=self.auto_nudge_interval )
        ##      if datetime.datetime.now() > timeout:
        ##          process = True
        ##          self.nudge_timer_on = False

        return process

    def shutdown( self, reason='' ):
        print "\nMain thread shutting down ",
        if reason != '':
            print '(' + reason + ')'
        else:
            print


        if self.pool:
            print " * telling job submission thread to terminate"
            self.pool.worker.quit = True
            self.pool.worker.join()
            # disconnect task message queues
            for itask in self.pool.get_tasks():
                if itask.message_queue:
                    self.pyro.disconnect( itask.message_queue )
            if self.state_dumper:
                self.state_dumper.dump( self.pool.get_tasks(), self.wireless )

        if self.evworker:
            print " * telling event handler thread to terminate"
            self.evworker.quit = True
            self.evworker.join()

        if self.request_handler:
            print " * telling request handling thread to terminate"
            self.request_handler.quit = True
            self.request_handler.join()
        if self.command_queue:
            self.pyro.disconnect( self.command_queue )
        if self.clock:
            self.pyro.disconnect( self.clock )
        if self.wireless:
            self.pyro.disconnect( self.wireless )
        if self.suite_id:
            self.pyro.disconnect( self.suite_id )
        if self.suite_state:
            self.pyro.disconnect( self.suite_state )

        if self.pyro:
            print " * terminating the suite Pyro daemon"
            self.pyro.shutdown()

        if self.use_lockserver:
            # do this last
            if self.lock_acquired:
                print " * releasing suite lock"
                lock = suite_lock( self.suite, self.suite_dir, self.host, self.lockserver_port, 'scheduler' )
                try:
                    if not lock.release_suite_access():
                        print >> sys.stderr, 'WARNING failed to release suite lock!'
                except port_scan.SuiteIdentificationError, x:
                    print >> sys.stderr, x
                    print >> sys.stderr, 'WARNING failed to release suite lock!'

        try:
            self.port_file.unlink()
        except PortFileError, x:
            # port file may have been deleted
            print >> sys.stderr, x

        if self.runtime_graph_on:
            self.runtime_graph.finalize()

        #disconnect from suite-db/stop db queue
        self.db.close()
        print " * disconnecting from suite database"

        # shutdown handler
        handler = self.config.event_handlers['shutdown']
        if handler:
            if self.config.abort_if_shutdown_handler_fails:
                foreground = True
            else:
                foreground = False
            try:
                RunHandler( 'shutdown', handler, self.suite, msg=reason, fg=foreground )
            except Exception, x:
                if self.options.reftest:
                    sys.exit( '\nERROR: SUITE REFERENCE TEST FAILED' )
                else:
                    # Note: tests suites depend on the following message:
                    sys.exit( '\nERROR: shutdown EVENT HANDLER FAILED' )
            else:
                print '\nSUITE REFERENCE TEST PASSED'

        print "Main thread DONE"

    def set_stop_ctime( self, stop_tag ):
        self.log.warning( "Setting stop cycle time: " + stop_tag )
        self.stop_tag = stop_tag

    def set_stop_clock( self, dtime ):
        self.log.warning( "Setting stop clock time: " + dtime.isoformat() )
        self.stop_clock_time = dtime

    def set_stop_task( self, taskid ):
        self.log.warning( "Setting stop task: " + taskid )
        self.stop_task = taskid

    def hold_suite( self, ctime = None ):
        if ctime:
            self.log.warning( "Setting suite hold cycle time: " + ctime )
            self.hold_time = ctime
        else:
            self.hold_suite_now = True
            self.log.warning( "Holding all waiting or queued tasks now")
            for itask in self.pool.get_tasks():
                if itask.state.is_currently('queued') or itask.state.is_currently('waiting') or \
                        itask.state.is_currently('retrying'):
                    # (not runahead: we don't want these converted to
                    # held or they'll be released immediately on restart)
                    itask.reset_state_held()

    def release_suite( self ):
        if self.hold_suite_now:
            self.log.warning( "RELEASE: new tasks will be queued when ready")
            self.hold_suite_now = False
            self.hold_time = None
        for itask in self.pool.get_tasks():
            if itask.state.is_currently('held'):
                if self.stop_tag and int( itask.c_time ) > int( self.stop_tag ):
                    # this task has passed the suite stop time
                    itask.log( 'NORMAL', "Not releasing (beyond suite stop cycle) " + self.stop_tag )
                elif itask.stop_c_time and int( itask.c_time ) > int( itask.stop_c_time ):
                    # this task has passed its own stop time
                    itask.log( 'NORMAL', "Not releasing (beyond task stop cycle) " + itask.stop_c_time )
                else:
                    # release this task
                    itask.reset_state_waiting()
 
        # TO DO: write a separate method for cancelling a stop time:
        #if self.stop_tag:
        #    self.log.warning( "UNSTOP: unsetting suite stop time")
        #    self.stop_tag = None

    def will_stop_at( self ):
        if self.stop_tag:
            return self.stop_tag
        elif self.stop_clock_time:
            return self.stop_clock_time.isoformat()
        elif self.stop_task:
            return self.stop_task
        else:
            return None

    def clear_stop_times( self ):
        self.stop_tag = None
        self.stop_clock_time = None
        self.stop_task = None
 
    def paused( self ):
        return self.hold_suite_now

    def stopping( self ):
        if self.stop_tag or self.stop_clock_time:
            return True
        else:
            return False

    def will_pause_at( self ):
        return self.hold_time

    def get_runahead_base( self ):
        # Return the cycle time from which to compute the runahead
        # limit: take the oldest task not succeeded or failed (note this
        # excludes finished tasks and it includes runahead-limited tasks
        # - consequently "too low" a limit cannot actually stall a suite.
        oldest = '99991228235959'
        for itask in self.pool.get_tasks():
            if not itask.is_cycling():
                continue
            if itask.state.is_currently('failed') or itask.state.is_currently('succeeded'):
                continue
            #if itask.is_daemon():
            #    # avoid daemon tasks
            #    continue
            if int( itask.c_time ) < int( oldest ):
                oldest = itask.c_time
        return oldest

    def get_oldest_async_tag( self ):
        # return the tag of the oldest non-daemon task
        oldest = 99999999999999
        for itask in self.pool.get_tasks():
            if itask.is_cycling():
                continue
            #if itask.state.is_currently('failed'):  # uncomment for earliest NON-FAILED 
            #    continue
            if itask.is_daemon():
                continue
            if int( itask.tag ) < oldest:
                oldest = int(itask.tag)
        return oldest

    def get_oldest_c_time( self ):
        # return the cycle time of the oldest task
        oldest = '99991228230000'
        for itask in self.pool.get_tasks():
            if not itask.is_cycling():
                continue
            #if itask.state.is_currently('failed'):  # uncomment for earliest NON-FAILED 
            #    continue
            #if itask.is_daemon():
            #    # avoid daemon tasks
            #    continue
            if int( itask.c_time ) < int( oldest ):
                oldest = itask.c_time
        return oldest

    def get_newest_c_time( self ):
        # return the cycle time of the newest task
        newest = ct('1000010101').get()
        for itask in self.pool.get_tasks():
            if not itask.is_cycling():
                continue
            # avoid daemon tasks
            #if itask.is_daemon():
            #    continue
            if int( itask.c_time ) > int( newest ):
                newest = itask.c_time
        return newest

    def no_tasks_submitted_or_running( self ):
        for itask in self.pool.get_tasks():
            if itask.state.is_currently('running') or itask.state.is_currently('submitted'):
                return False
        return True

    def get_failed_tasks( self ):
        failed = []
        for itask in self.pool.get_tasks():
            if itask.state.is_currently('failed'):
                failed.append( itask )
        return failed

    def any_task_failed( self ):
        for itask in self.pool.get_tasks():
            if itask.state.is_currently('failed'):
                return True
        return False

    def negotiate( self ):
        # run time dependency negotiation: tasks attempt to get their
        # prerequisites satisfied by other tasks' outputs.
        # BROKERED NEGOTIATION is O(n) in number of tasks.

        self.broker.reset()

        for itask in self.pool.get_tasks():
            # register task outputs
            self.broker.register( itask )

        for itask in self.pool.get_tasks():
            # try to satisfy me (itask) if I'm not already satisfied.
            if itask.not_fully_satisfied():
                self.broker.negotiate( itask )

        for itask in self.pool.get_tasks():
            # (To Do: only used by repeating async tasks now)
            if not itask.not_fully_satisfied():
                itask.check_requisites()

    def release_runahead( self ):
        if self.runahead_limit:
            ouct = self.get_runahead_base() 
            for itask in self.pool.get_tasks():
                if not itask.is_cycling():
                    # TO DO: this test is not needed?
                    continue
                if itask.state.is_currently('runahead'):
                    foo = ct( itask.c_time )
                    foo.decrement( hours=self.runahead_limit )
                    if int( foo.get() ) < int( ouct ):
                        if self.hold_suite_now:
                            itask.log( 'DEBUG', "Releasing runahead (to held)" )
                            itask.reset_state_held()
                        else:
                            itask.log( 'DEBUG', "Releasing runahead (to waiting)" )
                            itask.reset_state_waiting()

    def check_hold_spawned_task( self, old_task, new_task ):
        if self.hold_suite_now:
            new_task.log( 'NORMAL', "HOLDING (general suite hold) " )
            new_task.reset_state_held()
        elif self.stop_tag and int( new_task.c_time ) > int( self.stop_tag ):
            # we've reached the suite stop time
            new_task.log( 'NORMAL', "HOLDING (beyond suite stop cycle) " + self.stop_tag )
            new_task.reset_state_held()
        elif self.hold_time and int( new_task.c_time ) > int( self.hold_time ):
            # we've reached the suite hold time
            new_task.log( 'NORMAL', "HOLDING (beyond suite hold cycle) " + self.hold_time )
            new_task.reset_state_held()
        elif old_task.stop_c_time and int( new_task.c_time ) > int( old_task.stop_c_time ):
            # this task has a stop time configured, and we've reached it
            new_task.log( 'NORMAL', "HOLDING (beyond task stop cycle) " + old_task.stop_c_time )
            new_task.reset_state_held()
        elif self.runahead_limit:
            ouct = self.get_runahead_base()
            foo = ct( new_task.c_time )
            foo.decrement( hours=self.runahead_limit )
            if int( foo.get() ) >= int( ouct ):
                # beyond the runahead limit
                new_task.log( "NORMAL", "HOLDING (runahead limit)" )
                new_task.reset_state_runahead()

    def spawn( self ):
        # create new tasks foo(T+1) if foo has not got too far ahead of
        # the slowest task, and if foo(T) spawns
        for itask in self.pool.get_tasks():
            if itask.ready_to_spawn():
                itask.log( 'DEBUG', 'spawning')
                new_task = itask.spawn( 'waiting' )
                if itask.is_cycling():
                    self.check_hold_spawned_task( itask, new_task )
                    # perpetuate the task stop time, if there is one
                    new_task.stop_c_time = itask.stop_c_time
                self.pool.add( new_task )

    def force_spawn( self, itask ):
        if itask.state.has_spawned():
            return None
        else:
            itask.state.set_spawned()
            itask.log( 'DEBUG', 'forced spawning')
            # dynamic task object creation by task and module name
            new_task = itask.spawn( 'waiting' )
            self.check_hold_spawned_task( itask, new_task )
            # perpetuate the task stop time, if there is one
            new_task.stop_c_time = itask.stop_c_time
            self.pool.add( new_task )
            return new_task

    def earliest_unspawned( self ):
        all_spawned = True
        earliest_unspawned = '99998877665544'
        for itask in self.pool.get_tasks():
            if not itask.is_cycling():
                continue
            if not itask.state.has_spawned():
                all_spawned = False
                if not earliest_unspawned:
                    earliest_unspawned = itask.c_time
                elif int( itask.c_time ) < int( earliest_unspawned ):
                    earliest_unspawned = itask.c_time

        return [ all_spawned, earliest_unspawned ]

    def earliest_unsatisfied( self ):
        # find the earliest unsatisfied task
        all_satisfied = True
        earliest_unsatisfied = '99998877665544'
        for itask in self.pool.get_tasks():
            if not itask.is_cycling():
                continue
            if not itask.prerequisites.all_satisfied():
                all_satisfied = False
                if not earliest_unsatisfied:
                    earliest_unsatisfied = itask.c_time
                elif int( itask.c_time ) < int( earliest_unsatisfied ):
                    earliest_unsatisfied = itask.c_time

        return [ all_satisfied, earliest_unsatisfied ]

    def earliest_unsucceeded( self ):
        # find the earliest unsucceeded task
        # EXCLUDING FAILED TASKS
        all_succeeded = True
        earliest_unsucceeded = '99998877665544'
        for itask in self.pool.get_tasks():
            if not itask.is_cycling():
                continue
            if itask.state.is_currently('failed'):
                # EXCLUDING FAILED TASKS
                continue
            #if itask.is_daemon():
            #   avoid daemon tasks
            #   continue

            if not itask.state.is_currently('succeeded'):
                all_succeeded = False
                if not earliest_unsucceeded:
                    earliest_unsucceeded = itask.c_time
                elif int( itask.c_time ) < int( earliest_unsucceeded ):
                    earliest_unsucceeded = itask.c_time

        return [ all_succeeded, earliest_unsucceeded ]

    def cleanup( self ):
        # Delete tasks that are no longer needed, i.e. those that
        # spawned, succeeded, AND are no longer needed to satisfy
        # the prerequisites of other tasks.

        # times of any failed tasks. 
        failed_rt = {}
        for itask in self.pool.get_tasks():
            if not itask.is_cycling():
                continue
            if itask.state.is_currently('failed'):
                failed_rt[ itask.c_time ] = True

        # suicide
        for itask in self.pool.get_tasks():
            if itask.suicide_prerequisites.count() != 0:
                if itask.suicide_prerequisites.all_satisfied():
                    self.spawn_and_die( [itask.id], dump_state=False, reason='suicide' )

        if self.use_quick:
            self.cleanup_non_intercycle( failed_rt )

        self.cleanup_generic( failed_rt )

        self.cleanup_async()

    def async_cutoff(self):
        cutoff = 0
        for itask in self.pool.get_tasks():
            if itask.is_cycling():
                continue
            if itask.is_daemon():
                # avoid daemon tasks
                continue
            if not itask.done():
                if itask.tag > cutoff:
                    cutoff = itask.tag
        return cutoff
 
    def cleanup_async( self ):
        cutoff = self.async_cutoff()
        spent = []
        for itask in self.pool.get_tasks():
            if itask.is_cycling():
                continue
            if itask.done() and itask.tag < cutoff:
                spent.append( itask )
        for itask in spent:
            self.pool.remove( itask, 'async spent' )

    def cleanup_non_intercycle( self, failed_rt ):
        # A/ Non INTERCYCLE tasks by definition have ONLY COTEMPORAL
        # DOWNSTREAM DEPENDANTS). i.e. they are no longer needed once
        # their cotemporal peers have succeeded AND there are no
        # unspawned tasks with earlier cycle times. So:
        #
        # (i) FREE TASKS are spent if they are:
        #    spawned, succeeded, no earlier unspawned tasks.
        #
        # (ii) TIED TASKS are spent if they are:
        #    spawned, succeeded, no earlier unspawned tasks, AND there is
        #    at least one subsequent instance that is SUCCEEDED
        #    ('satisfied' would do but that allows elimination of a tied
        #    task whose successor could subsequently fail, thus
        #    requiring manual task reset after a restart).
        #  ALTERNATIVE TO (ii): DO NOT ALLOW non-INTERCYCLE tied tasks

        # time of the earliest unspawned task
        [all_spawned, earliest_unspawned] = self.earliest_unspawned()
        if all_spawned:
            self.log.debug( "all tasks spawned")
        else:
            self.log.debug( "earliest unspawned task at: " + earliest_unspawned )

        # find the spent quick death tasks
        spent = []
        for itask in self.pool.get_tasks():
            if not itask.is_cycling():
                continue
            if itask.intercycle: 
                # task not up for consideration here
                continue
            if not itask.has_spawned():
                # task has not spawned yet, or will never spawn (one off tasks)
                continue
            if not itask.done():
                # task has not succeeded yet
                continue

            #if itask.c_time in failed_rt.keys():
            #    # task is cotemporal with a failed task
            #    # THIS IS NOT NECESSARY AS WE RESTART FAILED
            #    # TASKS IN THE READY STATE?
            #    continue

            if all_spawned:
                # (happens prior to shutting down at stop top time)
                # (=> earliest_unspawned is undefined)
                continue

            if int( itask.c_time ) >= int( earliest_unspawned ):
                # An EARLIER unspawned task may still spawn a successor
                # that may need me to satisfy its prerequisites.
                # The '=' here catches cotemporal unsatisfied tasks
                # (because an unsatisfied task cannot have spawned).
                continue

            if hasattr( itask, 'is_pid' ):
                # Is there a later succeeded instance of the same task?
                # It must be SUCCEEDED in case the current task fails and
                # cannot be fixed => the task's manually inserted
                # post-gap successor will need to be satisfied by said
                # succeeded task. 
                there_is = False
                for t in self.pool.get_tasks():
                    if not t.is_cycling():
                        continue
                    if t.name == itask.name and \
                            int( t.c_time ) > int( itask.c_time ) and \
                            t.state.is_currently('succeeded'):
                                there_is = True
                                break
                if not there_is:
                    continue

            # and, by a process of elimination
            spent.append( itask )
 
        # delete the spent quick death tasks
        for itask in spent:
            self.pool.remove( itask, 'quick' )

    def cleanup_generic( self, failed_rt ):
        # B/ THE GENERAL CASE
        # No succeeded-and-spawned task that is later than the *EARLIEST
        # UNSATISFIED* task can be deleted yet because it may still be
        # needed to satisfy new tasks that may appear when earlier (but
        # currently unsatisfied) tasks spawn. Therefore only
        # succeeded-and-spawned tasks that are earlier than the
        # earliest unsatisfied task are candidates for deletion. Of
        # these, we can delete a task only IF another spent instance of
        # it exists at a later time (but still earlier than the earliest
        # unsatisfied task) 

        # BUT while the above paragraph is correct, the method can fail
        # at restart: just before shutdown, when all running tasks have
        # finished, we briefly have 'all tasks satisfied', which allows 
        # deletion without the 'earliest unsatisfied' limit, and can
        # result in deletion of succeeded tasks that are still required
        # to satisfy others after a restart.

        # THEREFORE the correct deletion cutoff is the earlier of:
        # *EARLIEST UNSUCCEEDED*  OR *EARLIEST UNSPAWNED*, the latter
        # being required to account for sequential (and potentially
        # tied) tasks that can spawn only after finishing - thus there
        # may be tasks in the system that have succeeded but have not yet
        # spawned a successor that could still depend on the deletion
        # candidate.  The only way to use 'earliest unsatisfied'
        # over a suite restart would be to record the state of all
        # prerequisites for each task in the state dump (which may be a
        # good thing to do, eventually!)

        [ all_succeeded, earliest_unsucceeded ] = self.earliest_unsucceeded()
        if all_succeeded:
            self.log.debug( "all tasks succeeded" )
        else:
            self.log.debug( "earliest unsucceeded: " + earliest_unsucceeded )

        # time of the earliest unspawned task
        [all_spawned, earliest_unspawned] = self.earliest_unspawned()
        if all_spawned:
            self.log.debug( "all tasks spawned")
        else:
            self.log.debug( "earliest unspawned task at: " + earliest_unspawned )

        cutoff = int( earliest_unsucceeded )
        if int( earliest_unspawned ) < cutoff:
            cutoff = int( earliest_unspawned )
        self.log.debug( "cleanup cutoff: " + str(cutoff) )

        # find candidates for deletion
        candidates = {}
        for itask in self.pool.get_tasks():
            if not itask.is_cycling():
                continue
            if not itask.done():
                continue
            #if itask.c_time in failed_rt.keys():
            #    continue
            if int( itask.c_time ) >= cutoff:
                continue
            
            if itask.c_time in candidates.keys():
                candidates[ itask.c_time ].append( itask )
            else:
                candidates[ itask.c_time ] = [ itask ]

        # searching from newest tasks to oldest, after the earliest
        # unsatisfied task, find any done task types that appear more
        # than once - the second or later occurrences can be deleted.
        ctimes = candidates.keys()
        ctimes.sort( key = int, reverse = True )
        seen = {}
        spent = []
        for rt in ctimes:
            if int( rt ) >= cutoff:
                continue
            
            for itask in candidates[ rt ]:
                if hasattr( itask, 'is_oneoff' ):
                    # one off candidates that do not nominate a follow-on can
                    # be assumed to have no non-cotemporal dependants
                    # and can thus be eliminated.
                    try:
                        name = itask.oneoff_follow_on
                    except AttributeError:
                        spent.append( itask )
                        continue
                else:
                    name = itask.name

                if name in seen.keys():
                    # already seen this guy, so he's spent
                    spent.append( itask )
                else:
                    # first occurence
                    seen[ name ] = True
            
        # now delete the spent tasks
        for itask in spent:
            self.pool.remove( itask, 'general' )

    def trigger_task( self, task_id ):
        # Set a task to the 'waiting' with all prerequisites satisfied,
        # and tell clock-triggered tasks to trigger regardless of their
        # designated trigger time.
        found = False
        for itask in self.pool.get_tasks():
            # Find the task to trigger.
            if itask.id == task_id:
                found = True
                break
        if not found:
            raise TaskNotFoundError, "Task not present in suite: " + task_id
        if itask.state.is_currently( 'submitting' ):
            # (manual reset of 'submitting' tasks disabled pending
            # some deep thought about concurrency with the job
            # submission thread.
            raise TaskStateError, "ERROR: cannot reset a submitting task: " + task_id

        # dump state
        self.log.warning( 'pre-trigger state dump: ' + self.state_dumper.dump( self.pool.get_tasks(), self.wireless, new_file=True ))
        itask.log( "NORMAL", "triggering now" )
        itask.reset_state_ready()
        if itask.is_clock_triggered():
            itask.set_trigger_now(True)

    def reset_task_state( self, task_id, state ):
        # we only allow resetting to a subset of available task states
        if state not in [ 'ready', 'waiting', 'succeeded', 'failed', 'held', 'spawn' ]:
            raise TaskStateError, 'Illegal reset state: ' + state
        found = False
        for itask in self.pool.get_tasks():
            # Find the task to reset.
            if itask.id == task_id:
                found = True
                break
        if not found:
            raise TaskNotFoundError, "Task not present in suite: " + task_id
        if itask.state.is_currently( 'submitting' ):
            # Currently can't reset a 'submitting' task in the job submission thread!
            raise TaskStateError, "ERROR: cannot reset a submitting task: " + task_id

        itask.log( "NORMAL", "resetting to " + state + " state" )

        self.log.warning( 'pre-reset state dump: ' + self.state_dumper.dump( self.pool.get_tasks(), self.wireless, new_file=True ))

        if state == 'ready':
            itask.reset_state_ready()
        elif state == 'waiting':
            itask.reset_state_waiting()
        elif state == 'succeeded':
            itask.reset_state_succeeded()
        elif state == 'failed':
            itask.reset_state_failed()
        elif state == 'held':
            itask.reset_state_held()
        elif state == 'spawn':
            self.force_spawn(itask)

    def add_prerequisite( self, task_id, message ):
        # find the task to reset
        found = False
        for itask in self.pool.get_tasks():
            if itask.id == task_id:
                found = True
                break
        if not found:
            raise TaskNotFoundError, "Task not present in suite: " + task_id

        pp = plain_prerequisites( task_id ) 
        pp.add( message )

        itask.prerequisites.add_requisites(pp)

    def insertion( self, ins_id, stop_c_time=None ):
        # TO DO: UPDATE FOR ASYCHRONOUS TASKS

        # for remote insertion of a new task, or task group
        ( ins_name, ins_ctime ) = ins_id.split( TaskID.DELIM )

        #### TASK INSERTION GROUPS TEMPORARILY DISABLED
        ###if ins_name in ( self.config[ 'task insertion groups' ] ):
        ###    ids = []
        ###    for name in self.config[ 'task insertion groups' ][ins_name]:
        ###        ids.append( name + TaskID.DELIM + ins_ctime )
        ###else:
        ids = [ ins_id ]

        rejected = []
        inserted = []
        to_insert = []
        for task_id in ids:
            [ name, c_time ] = task_id.split( TaskID.DELIM )
            # Instantiate the task proxy object
            gotit = False
            try:
                itask = self.config.get_task_proxy( name, c_time, 'waiting', stop_c_time, startup=False )
            except KeyError, x:
                try:
                    itask = self.config.get_task_proxy_raw( name, c_time, 'waiting', stop_c_time, startup=False )
                except SuiteConfigError,x:
                    self.log.warning( str(x) )
                    rejected.append( name + TaskID.DELIM + c_time )
                else:
                    gotit = True
            else: 
                gotit = True

            if gotit:
                # The task cycle time can be altered during task initialization
                # so we have to create the task before checking if the task
                # already exists in the system or the stop time has been reached.
                rject = False
                for jtask in self.pool.get_tasks():
                    if not jtask.is_cycling():
                        continue
                    if itask.id == jtask.id:
                        # task already in the suite
                        rject = True
                        break
                if rject:
                    rejected.append( itask.id )
                    itask.prepare_for_death()
                    del itask
                else: 
                    if self.stop_tag and int( itask.tag ) > int( self.stop_tag ):
                        itask.log( "NORMAL", "HOLDING at configured suite stop time " + self.stop_tag )
                        itask.reset_state_held()
                    if itask.stop_c_time and int( itask.tag ) > int( itask.stop_c_time ):
                        # this task has a stop time configured, and we've reached it
                        itask.log( "NORMAL", "HOLDING at configured task stop time " + itask.stop_c_time )
                        itask.reset_state_held()
                    inserted.append( itask.id )
                    to_insert.append(itask)

        if len( to_insert ) > 0:
            self.log.warning( 'pre-insertion state dump: ' + self.state_dumper.dump( self.pool.get_tasks(), self.wireless, new_file=True ))
            for jtask in to_insert:
                self.pool.add( jtask )
        return ( inserted, rejected )

    def purge( self, id, stop ):
        # Remove an entire dependancy tree rooted on the target task,
        # through to the given stop time (inclusive). In general this
        # involves tasks that do not even exist yet within the pool.

        # Method: trigger the target task *virtually* (i.e. without
        # running the real task) by: setting it to the succeeded state,
        # setting all of its outputs completed, and forcing it to spawn.
        # (this is equivalent to instantaneous successful completion as
        # far as cylc is concerned). Then enter the normal dependency
        # negotation process to trace the downstream effects of this,
        # also triggering subsequent tasks virtually. Each time a task
        # triggers mark it as a dependency of the target task for later
        # deletion (but not immmediate deletion because other downstream
        # tasks may still trigger off its outputs).  Downstream tasks
        # (freshly spawned or not) are not triggered if they have passed
        # the stop time, and the process is stopped is soon as a
        # dependency negotation round results in no new tasks
        # triggering.

        # Finally, reset the prerequisites of all tasks spawned during
        # the purge to unsatisfied, since they may have been satisfied
        # by the purged tasks in the "virtual" dependency negotiations.
        # TO DO: THINK ABOUT WHETHER THIS CAN APPLY TO TASKS THAT
        # ALREADY EXISTED PRE-PURGE, NOT ONLY THE JUST-SPAWNED ONES. If
        # so we should explicitly record the tasks that get satisfied
        # during the purge.

        self.log.warning( 'pre-purge state dump: ' + self.state_dumper.dump( self.pool.get_tasks(), self.wireless, new_file=True ))

        # Purge is an infrequently used power tool, so print 
        # comprehensive information on what it does to stdout.
        print
        print "PURGE ALGORITHM RESULTS:"

        die = []
        spawn = []

        print 'ROOT TASK:'
        for itask in self.pool.get_tasks():
            # Find the target task
            if itask.id == id:
                # set it succeeded
                print '  Setting', itask.id, 'succeeded'
                itask.reset_state_succeeded(manual=False)
                # force it to spawn
                print '  Spawning', itask.id
                foo = self.force_spawn( itask )
                if foo:
                    spawn.append( foo )
                # mark it for later removal
                print '  Marking', itask.id, 'for deletion'
                die.append( id )
                break

        print 'VIRTUAL TRIGGERING'
        # trace out the tree of dependent tasks
        something_triggered = True
        while something_triggered:
            self.negotiate()
            something_triggered = False
            for itask in self.pool.get_tasks():
                if int( itask.tag ) > int( stop ):
                    continue
                if itask.ready_to_run():
                    something_triggered = True
                    print '  Triggering', itask.id
                    itask.reset_state_succeeded(manual=False)
                    print '  Spawning', itask.id
                    foo = self.force_spawn( itask )
                    if foo:
                        spawn.append( foo )
                    print '  Marking', itask.id, 'for deletion'
                    # kill these later (their outputs may still be needed)
                    die.append( itask.id )
                elif itask.suicide_prerequisites.count() > 0:
                    if itask.suicide_prerequisites.all_satisfied():
                        print '  Spawning virtually activated suicide task', itask.id
                        self.force_spawn( itask )
                        # kill these now (not setting succeeded; outputs not needed)
                        print '  Suiciding', itask.id, 'now'
                        self.kill( [itask.id], dump_state=False )

        # reset any prerequisites "virtually" satisfied during the purge
        print 'RESETTING spawned tasks to unsatisified:'
        for itask in spawn:
            print '  ', itask.id
            itask.prerequisites.set_all_unsatisfied()

        # finally, purge all tasks marked as depending on the target
        print 'REMOVING PURGED TASKS:'
        for id in die:
            print '  ', id
        self.kill( die, dump_state=False )

        print 'PURGE DONE'

    def check_timeouts( self ):
        for itask in self.pool.get_tasks():
            itask.check_submission_timeout()
            itask.check_execution_timeout()

    def waiting_clocktriggered_task_ready( self ):
        # This method actually returns True if ANY task is ready to run,
        # not just clocktriggered tasks. However, this should not be a problem.
        result = False
        for itask in self.pool.get_tasks():
            #print itask.id
            if itask.ready_to_run():
                result = True
                break
        return result

    def kill_cycle( self, tag ):
        # kill all tasks currently with given tag
        task_ids = []
        for itask in self.pool.get_tasks():
            if itask.tag == tag:
                task_ids.append( itask.id )
        self.kill( task_ids )

    def spawn_and_die_cycle( self, tag ):
        # spawn and kill all tasks currently with given tag
        task_ids = {}
        for itask in self.pool.get_tasks():
            if itask.tag == tag:
                task_ids[ itask.id ] = True
        self.spawn_and_die( task_ids )

    def spawn_and_die( self, task_ids, dump_state=True, reason='remote request' ):
        # Spawn and kill all tasks in task_ids. Works for dict or list input.
        # TO DO: clean up use of spawn_and_die (the keyword args are clumsy)

        if dump_state:
            self.log.warning( 'pre-spawn-and-die state dump: ' + self.state_dumper.dump( self.pool.get_tasks(), self.wireless, new_file=True ))

        for id in task_ids:
            # find the task
            found = False
            itask = None
            for t in self.pool.get_tasks():
                if t.id == id:
                    found = True
                    itask = t
                    break

            if not found:
                self.log.warning( "task to kill not found: " + id )
                return

            itask.log( 'DEBUG', reason )

            if not itask.state.has_spawned():
                # forcibly spawn the task and create its successor
                itask.state.set_spawned()
                itask.log( 'DEBUG', 'forced spawning' )

                new_task = itask.spawn( 'waiting' )
 
                if self.stop_tag and int( new_task.tag ) > int( self.stop_tag ):
                    # we've reached the stop time
                    new_task.log( "NORMAL", 'HOLDING at configured suite stop time' )
                    new_task.reset_state_held()
                # perpetuate the task stop time, if there is one
                new_task.stop_c_time = itask.stop_c_time
                self.pool.add( new_task )
            else:
                # already spawned: the successor already exists
                pass

            # now kill the task
            self.pool.remove( itask, reason )

    def kill( self, task_ids, dump_state=True ):
        # kill without spawning all tasks in task_ids
        if dump_state:
            self.log.warning( 'pre-kill state dump: ' + self.state_dumper.dump( self.pool.get_tasks(), self.wireless, new_file=True ))
        for id in task_ids:
            # find the task
            found = False
            itask = None
            for t in self.pool.get_tasks():
                if t.id == id:
                    found = True
                    itask = t
                    break
            if not found:
                self.log.warning( "task to kill not found: " + id )
                return
            self.pool.remove( itask, 'by request' )

    def filter_initial_task_list( self, inlist ):
        included_by_rc  = self.config['scheduling']['special tasks']['include at start-up']
        excluded_by_rc  = self.config['scheduling']['special tasks']['exclude at start-up']
        outlist = []
        for name in inlist:
            if name in excluded_by_rc:
                continue
            if len( included_by_rc ) > 0:
                if name not in included_by_rc:
                    continue
            outlist.append( name ) 
        return outlist

    def check_suite_shutdown( self ):

        # 1) shutdown requested NOW
        if self.suite_halt_now:
            if not self.no_tasks_submitted_or_running():
                self.log.warning( "STOPPING NOW: some running tasks will be orphaned" )
            return True

        # 2) normal shutdown requested and no tasks  submitted or running
        if self.suite_halt and self.no_tasks_submitted_or_running():
            self.log.info( "Stopping now: all current tasks completed" )
            return True

        # 3) if a suite stop time (wall clock) is set and has gone by,
        # get 2) above to finish when current tasks have completed.
        if self.stop_clock_time:
            now = self.clock.get_datetime()
            if now > self.stop_clock_time:
                self.log.info( "Wall clock stop time reached: " + self.stop_clock_time.isoformat() )
                if self.no_tasks_submitted_or_running():
                    return True
                else:
                    # reset self.stop_clock_time and delegate to 2) above
                    # To Do: rationalize use of hold_suite and suite_halt?
                    self.log.info( "The suite will shutdown when all running tasks have finished" )
                    self.hold_suite()
                    self.suite_halt = True
                    self.stop_clock_time = None

        # 4) if a suite stop task is set and has completed, 
        # get 2) above to finish when current tasks have completed.
        if self.stop_task:
            name, tag = self.stop_task.split(TaskID.DELIM)
            stop = True
            for itask in self.pool.get_tasks():
                if itask.name == name:
                    # To Do: the task must still be present in the pool
                    # (this should be OK; but the potential loophole
                    # will be closed by the upcoming task event databse).
                    if not itask.state.is_currently('succeeded'):
                        iname, itag = itask.id.split(TaskID.DELIM)
                        if int(itag) <= int(tag):
                            stop = False
                            break
            if stop:
                self.log.warning( "Stop task " + name + TaskID.DELIM + tag + " finished" )
                if self.no_tasks_submitted_or_running():
                    return True
                else:
                    # reset self.stop_task and delegate to 2) above
                    self.log.info( "The suite will shutdown when all running tasks have finished" )
                    self.hold_suite()
                    self.suite_halt = True
                    self.stop_task = None

        # 5) (i) all cycling tasks are held past the suite stop cycle, 
        # and (ii) all async tasks have succeeded (failed). The suite should
        # not shut down if any failed tasks exist, but there's no need
        # to check for that if (i) and (ii) are satisfied.
        stop = True
        
        i_cyc = False
        i_asy = False
        for itask in self.pool.get_tasks():
            if itask.is_cycling():
                i_cyc = True
                # don't stop if a cycling task has not passed the stop cycle
                if self.stop_tag:
                    if int( itask.c_time ) <= int( self.stop_tag ):
                        if itask.state.is_currently('succeeded') and itask.has_spawned():
                            # a succeeded task that is earlier than the
                            # stop cycle can be ignored if it has
                            # spawned, in which case the successor matters.
                            pass
                        else:
                            stop = False
                            break
                else:
                    # don't stop if there are cycling tasks and no stop cycle set
                    stop = False
                    break
            else:
                i_asy = True
                # don't stop if an async task has not succeeded yet
                if not itask.state.is_currently('succeeded'):
                    stop = False
                    break
        if stop:
            if i_cyc:
                self.log.info( "All cycling tasks have spawned past the final cycle " + self.stop_tag )
            if i_asy:
                self.log.info( "All non-cycling tasks have succeeded" )
            return True
        else:
            return False
<|MERGE_RESOLUTION|>--- conflicted
+++ resolved
@@ -288,41 +288,25 @@
 
         self.configure_environments()
 
-<<<<<<< HEAD
-        task_log_dir = gcfg.get_task_log_dir( self.suite )
-        env_file_path = os.path.join(task_log_dir, "cylc-suite-env")
-=======
         suite_run_dir = os.path.expandvars(
                 gcfg.get_derived_host_item(self.suite, 'suite run directory'))
         env_file_path = os.path.join(suite_run_dir, "cylc-suite-env")
->>>>>>> 5e65c821
         f = open(env_file_path, 'wb')
         for key, value in task.task.cylc_env.items():
             f.write("%s=%s\n" % (key, value))
         f.close()
-<<<<<<< HEAD
-=======
         r_suite_run_dir = os.path.expandvars(
                 gcfg.get_derived_host_item(self.suite, 'suite run directory'))
->>>>>>> 5e65c821
         for user_at_host in self.old_user_at_host_set:
             if '@' in user_at_host:
                 user, host = user_at_host.split('@', 1)
             else:
                 user, host = None, user_at_host
-<<<<<<< HEAD
-            try:
-                r_log_dir = gcfg.get_task_log_dir(self.suite, host, user)
-            except KeyError:
-                r_log_dir = gcfg.get_task_log_dir(self.suite, 'local')
-            r_env_file_path = '%s:%s/cylc-suite-env' % (user_at_host, r_log_dir)
-=======
             # this handles defaulting to localhost:
             r_suite_run_dir = gcfg.get_derived_host_item(
                     self.suite, 'suite run directory', host, user)
             r_env_file_path = '%s:%s/cylc-suite-env' % (
                     user_at_host, r_suite_run_dir)
->>>>>>> 5e65c821
             cmd = ['scp', '-oBatchMode=yes', env_file_path, r_env_file_path]
             if subprocess.call(cmd): # return non-zero
                 raise Exception("ERROR: " + str(cmd))
