#!/usr/bin/env python

#C: THIS FILE IS PART OF THE CYLC FORECAST SUITE METASCHEDULER.
#C: Copyright (C) 2008-2011 Hilary Oliver, NIWA
#C:
#C: This program is free software: you can redistribute it and/or modify
#C: it under the terms of the GNU General Public License as published by
#C: the Free Software Foundation, either version 3 of the License, or
#C: (at your option) any later version.
#C:
#C: This program is distributed in the hope that it will be useful,
#C: but WITHOUT ANY WARRANTY; without even the implied warranty of
#C: MERCHANTABILITY or FITNESS FOR A PARTICULAR PURPOSE.  See the
#C: GNU General Public License for more details.
#C:
#C: You should have received a copy of the GNU General Public License
#C: along with this program.  If not, see <http://www.gnu.org/licenses/>.

from task_types import task
from task_types import clocktriggered
from prerequisites.plain_prerequisites import plain_prerequisites
from hostname import hostname
import logging
import datetime
import port_scan
from cycle_time import ct
import pimp_my_logger
import accelerated_clock 
import re, os, sys, shutil
from rolling_archive import rolling_archive
from cylc_pyro_server import pyro_server
from state_summary import state_summary
from remote_switch import remote_switch
from passphrase import SecurityError
from OrderedDict import OrderedDict
from job_submission.job_submit import job_submit
from locking.lockserver import lockserver
from locking.suite_lock import suite_lock
import subprocess
from suite_id import identifier
from mkdir_p import mkdir_p
from config import config, SuiteConfigError
from cylc.registration import delimiter_re, localdb, RegistrationError
from broker import broker
from Pyro.errors import NamingError, ProtocolError
from version import compat

from CylcError import TaskNotFoundError, TaskStateError

try:
    import graphing
except:
    graphing_disabled = True
else:
    graphing_disabled = False

class pool(object):
    def __init__( self, qconfig, pyro ):
        self.pyro = pyro
        self.qconfig = qconfig
        self.myq = {}   # self.myq[taskname] = 'foo'
        for queue in qconfig:
            for taskname in qconfig[queue]['members']:
                self.myq[taskname] = queue
        self.queues = {}  # self.queues['foo'] = [list of live task proxies in queue foo]

    def add( self, task ):
        try:
            self.pyro.connect( task, task.id )
        except NamingError:
            # ATTEMPTED INSERTION OF A TASK THAT ALREADY EXISTS.
            self.log.critical( task.id + ' CANNOT BE INSERTED (already exists)' )
            return
        except Exception, x:
            print >> sys.stderr, x
            self.log.critical( task.id + ' CANNOT BE INSERTED (unknown error)' )
            return

        # add task to the appropriate queue
        queue = self.myq[task.name]
        if queue not in self.queues:
            self.queues[queue] = [task]
        else:
            self.queues[queue].append(task)
        task.log('NORMAL', "task proxy inserted" )

    def remove( self, task, reason ):
        # remove a task from the pool
        try:
            self.pyro.disconnect( task )
        except NamingError:
            # ATTEMPTED REMOVAL OF A TASK THAT DOES NOT EXIST.
            self.log.critical( task.id + ' CANNOT BE REMOVED (no such task)' )
            return
        except Exception, x:
            print >> sys.stderr, x
            self.log.critical( task.id + ' CANNOT BE REMOVED (unknown error)' )
            return
        task.prepare_for_death()
        # remove task from its queue
        queue = self.myq[task.name]
        self.queues[queue].remove( task )
        task.log( 'NORMAL', "task proxy removed (" + reason + ")" )
        del task

    def get_tasks( self ):
        tasks = []
        for queue in self.queues:
            tasks += self.queues[queue]
<<<<<<< HEAD
=======
        #tasks.sort() # sorting any use here?
>>>>>>> 75636be9
        return tasks

    def process( self ):
        for queue in self.queues:
            n_active = 0
            n_limit = self.qconfig[queue]['limit']
            for task in self.queues[queue]:
                if n_limit:
                    # there is a limit on this queue
                    if task.state.is_submitted() or task.state.is_running():
                        # count active tasks in this queue
                        n_active += 1
                    # compute difference from the limit
                    n_release = n_limit - n_active
                    if n_release <= 0:
                        # the limit is currently full
                        continue
            for task in self.queues[queue]:
                if task.ready_to_run():
                    if n_limit:
                        if n_release > 0:
                            n_release -= 1
                            self.submit(task)
                        else:
                            task.state.set_status('queued')
                    else:
                        self.submit(task)

    def submit( self, task ):
        print
        print task.id, ' READY TO RUN'
        task.run_external_task()
        ##### TO DO: RUNTIME GRAPH NOT ACCESSIBLE FROM INSIDE THIS CLASS ########
        #if not graphing_disabled and not self.runtime_graph_finalized:
        #    # add tasks to the runtime graph when they start running.
        #    self.update_runtime_graph( task )

class scheduler(object):
    def __init__( self, is_restart=False ):
        # PROVIDE IN DERIVED CLASSES:
        # 1/ self.parser = OptionParser( usage )
        # 2/ load_tasks()

        # SUITE OWNER
        self.owner = os.environ['USER']

        # SUITE HOST
        self.host= hostname

        # STARTUP BANNER
        self.banner = {}

        # DEPENDENCY BROKER
        self.broker = broker()

        self.lock_acquired = False

        self.blocked = True 
        self.is_restart = is_restart

        # COMMANDLINE OPTIONS
        #DISABLED PRACTICE MODE self.parser.set_defaults( simulation_mode=False, practice_mode=False, debug=False )
        self.parser.set_defaults( simulation_mode=False, debug=False )

        self.graph_warned = {}

        self.parser.add_option( "--until", 
                help="Shut down after all tasks have PASSED this cycle time.",
                metavar="YYYYMMDDHH", action="store", dest="stop_time" )

        self.parser.add_option( "--hold", help="Hold (don't run tasks) "
                "immediately on starting.",
                action="store_true", default=False, dest="start_held" )

        self.parser.add_option( "--hold-after",
                help="Hold (don't run tasks) AFTER this cycle time.",
                metavar="YYYYMMDDHH", action="store", dest="hold_time" )

        self.parser.add_option( "-s", "--simulation-mode",
                help="Use dummy tasks that masquerade as the real thing, "
                "and accelerate the wall clock: get the scheduling right "
                "without having to run the real suite tasks.",
                action="store_true", dest="simulation_mode" )

        #DISABLED self.parser.add_option( "-p", "--practice-mode",
        #DISABLED         help="Clone an existing suite in simulation mode using new state "
        #DISABLED         "and logging directories to avoid corrupting the original. "
        #DISABLED         "Failed tasks will not be reset to waiting in the clone.",
        #DISABLED         action="store_true", dest="practice_mode" )

        self.parser.add_option( "--fail", help=\
                "(SIMULATION MODE) get the specified task to report failure and then abort.",
                metavar="NAME%YYYYMMDDHH", action="store", dest="failout_task_id" )

        self.parser.add_option( "--debug", help=\
                "Turn on 'debug' logging and full exception tracebacks.",
                action="store_true", dest="debug" )

        self.parser.add_option( "--timing", help=\
                "Turn on main task processing loop timing, which may be useful "
                "for testing very large suites of 1000+ tasks.",
                action="store_true", default=False, dest="timing" )

        self.parser.add_option( "--gcylc", help=\
                "(DO NOT USE THIS OPTION).",
                action="store_true", default=False, dest="gcylc" )

        self.parse_commandline()
        self.check_not_running_already()
        self.configure_suite()

        # RUNAHEAD LIMIT
        self.runahead_limit = self.config['scheduling']['runahead limit']

        self.print_banner()

        self.asynchronous_task_list = self.config.get_asynchronous_task_name_list()
        task_name_list = self.config.get_task_name_list()
        qmembers = {}
        qlimits = {}
        qmembers['default'] = task_name_list
        qlimits['default'] = 2
        self.pool = pool( self.config['scheduling']['queues'], self.pyro )
        
        # LOAD TASK POOL ACCORDING TO STARTUP METHOD
        self.load_tasks()
        self.initial_oldest_ctime = self.get_oldest_c_time()

        global graphing_disabled
        if not self.config['visualization']['run time graph']['enable']:
            graphing_disabled = True
        if not graphing_disabled:
            self.initialize_runtime_graph()

    def assign_to_queues( self ):
        for task in self.tasks:
            if task.name not in my_queue:
                my_queue[task] = queue['default']

    def parse_commandline( self ):
        # SUITE NAME
        suite = self.args[0]

        # find location of the suite definition directory
        try:
            db = localdb()
            db.load_from_file()
            self.suite_dir, junk = db.get(suite)
            self.suiterc = db.getrc(suite)
            self.suite = db.unalias(suite)
        except RegistrationError,x:
            raise SystemExit(x)

        compat( self.suite, self.suiterc ).execute( sys.argv )

        # MODE OF OPERATION (REAL, SIMULATION, practice)
        #DISABLED if self.options.simulation_mode and self.options.practice_mode:
        #DISABLED     parser.error( "Choose ONE of simulation or practice mode")
        if self.options.simulation_mode:
            self.banner['Mode of operation'] = 'SIMULATION'
            self.simulation_mode = True
            #DISABLED self.practice = False
        #DISABLED elif self.options.practice_mode:
        #DISABLED     self.banner['Mode of operation'] = 'SIMULATION (PRACTICE)'
        #DISABLED     self.simulation_mode = True
        #DISABLED     self.practice = True
        else:
            self.banner['Mode of operation'] = 'REAL'
            self.simulation_mode = False
            #DISABLED self.practice = False

        # LOGGING LEVEL
        if self.options.debug:
            self.logging_level = logging.DEBUG
        else:
            self.logging_level = logging.INFO

        if self.options.gcylc:
            self.gcylc = True
        else:
            self.gcylc = False

    def check_not_running_already( self ):
        # CHECK SUITE IS NOT ALREADY RUNNING (unless practice mode)
        try:
            port = port_scan.get_port( self.suite, self.owner, self.host )
        except port_scan.SuiteNotFoundError,x:
            # Suite Not Found: good - it's not running already!
            pass
        else:
            #DISABLED if self.options.practice_mode:
            #DISABLED     print "Continuing in Cylc Practice Mode"
            #DISABLED else:
            raise SystemExit( "ERROR: suite " + self.suite + " is already running")

    def configure_suite( self ):
        # LOAD SUITE CONFIG FILE
        self.config = config( self.suite, self.suiterc, simulation_mode=self.simulation_mode )
        self.config.create_directories()
        if self.config['cylc']['simulation mode only'] and not self.simulation_mode:
            raise SystemExit( "ERROR: this suite can only run in simulation mode (see suite.rc)" )

        # DETERMINE SUITE LOGGING AND STATE DUMP DIRECTORIES
        self.logging_dir = self.config['cylc']['logging']['directory']
        self.state_dump_dir = self.config['cylc']['state dumps']['directory']
        #DISABLED if self.practice:
        #DISABLED     self.logging_dir += '-practice'
        #DISABLED     self.state_dump_dir   += '-practice'

        self.banner[ 'Logging to' ] = self.logging_dir
        self.banner[ 'State dump' ] = self.state_dump_dir
        # state dump file
        self.state_dump_filename = os.path.join( self.state_dump_dir, 'state' )

        self.stop_task = None

        # START and STOP CYCLE TIMES
        self.stop_time = None
        self.stop_clock_time = None
        # (self.start_time is set already if provided on the command line).

        if self.is_restart:
            # May provide a stop time on the command line only
            if self.options.stop_time:
                self.stop_time = self.options.stop_time
 
        else:
            if not self.start_time:
                # No initial cycle time provided on the command line.
                if self.config['scheduling']['initial cycle time']:
                    # Use suite.rc initial cycle time, if one is defined.
                    self.start_time = str(self.config['scheduling']['initial cycle time'])
                if self.options.stop_time:
                    # But a final cycle time was provided on the command line.
                    # NOTE: this will have to be changed if we use a STOP
                    # arg instead of the '--until=STOP' option - then it
                    # will not be possible to use STOP without START. 
                    self.stop_time = self.options.stop_time
                elif self.config['scheduling']['final cycle time']:
                    # Use suite.rc final cycle time, if one is defined.
                    self.stop_time = str(self.config['scheduling']['final cycle time'])
            else:
                # An initial cycle time was provided on the command line
                # => also use command line final cycle time, if provided,
                # but otherwise don't use the suite.rc default stop time
                # (user may change start without considering stop cycle).
                if self.options.stop_time:
                    # stop time provided on the command line
                    try:
                        self.stop_time = ct( self.options.stop_time ).get()
                    except CycleTimeError, x:
                        raise SystemExit(x)

        if not self.start_time:
            print >> sys.stderr, 'WARNING: No initial cycle time provided - no cycling tasks will be loaded.'

        if self.stop_time:
            self.banner[ 'Stopping at' ] = self.stop_time

        # PAUSE TIME?
        self.hold_suite_now = False
        self.hold_time = None
        if self.options.hold_time:
            try:
                self.hold_time = ct( self.options.hold_time ).get()
            except CycleTimeError, x:
                raise SystemExit(x)
            #    self.parser.error( "invalid cycle time: " + self.hold_time )
            self.banner[ 'Pausing at' ] = self.hold_time

        # start in unblocked state
        self.blocked = False

        # USE LOCKSERVER?
        self.use_lockserver = self.config['cylc']['lockserver']['enable']
        if self.use_lockserver:
            # check that user is running a lockserver
            # DO THIS BEFORE CONFIGURING PYRO FOR THE SUITE
            # (else scan etc. will hang on the partially started suite).
            try:
                self.lockserver_port = lockserver( self.host ).get_port()
            except port_scan.SuiteNotFoundError, x:
                raise SystemExit( 'Lockserver not found. See \'cylc lockserver status\'')
 
        # CONFIGURE SUITE PYRO SERVER
        #DISABLED if self.practice:
        #DISABLED     # modify suite name so we can run next to the original suite.
        #DISABLED     suitename = self.suite + "-practice"
        #DISABLED else:
        suitename = self.suite
        try:
            self.pyro = pyro_server( suitename, use_passphrase=self.config['cylc']['use secure passphrase'] )
        except SecurityError, x:
            print >> sys.stderr, 'SECURITY ERROR (secure passphrase problem)'
            raise SystemExit( str(x) )
        self.port = self.pyro.get_port()
        self.banner[ 'Listening on port' ] = self.port

        # REMOTELY ACCESSIBLE SUITE IDENTIFIER
        suite_id = identifier( self.suite, self.owner )
        self.pyro.connect( suite_id, 'cylcid', qualified = False )

        # REMOTELY ACCESSIBLE SUITE STATE SUMMARY
        self.suite_state = state_summary( self.config, self.simulation_mode, self.start_time, self.gcylc )
        self.pyro.connect( self.suite_state, 'state_summary')

        # USE QUICK TASK ELIMINATION?
        self.use_quick = self.config['development']['use quick task elimination'] 

        # ALLOW MULTIPLE SIMULTANEOUS INSTANCES?
        self.exclusive_suite_lock = not self.config['cylc']['lockserver']['simultaneous instances']

        # set suite in task class (for passing to task even hook scripts)
        task.task.suite = self.suite

        # Running in UTC time? (else just use the system clock)
        utc = self.config['cylc']['UTC mode']

        # CYLC EXECUTION ENVIRONMENT
        cylcenv = OrderedDict()
        cylcenv[ 'CYLC_DIR' ] = os.environ[ 'CYLC_DIR' ]
        cylcenv[ 'CYLC_MODE' ] = 'scheduler'
        cylcenv[ 'CYLC_SUITE_HOST' ] =  str( self.host )
        cylcenv[ 'CYLC_SUITE_PORT' ] =  str( self.pyro.get_port())
        cylcenv[ 'CYLC_SUITE_REG_NAME' ] = self.suite
        cylcenv[ 'CYLC_SUITE_REG_PATH' ] = re.sub( delimiter_re, '/', self.suite )
        cylcenv[ 'CYLC_SUITE_DEF_PATH' ] = re.sub( os.environ['HOME'], '$HOME', self.suite_dir )
        cylcenv[ 'CYLC_SUITE_OWNER' ] = self.owner
        cylcenv[ 'CYLC_USE_LOCKSERVER' ] = str( self.use_lockserver )
        if self.use_lockserver:
            cylcenv[ 'CYLC_LOCKSERVER_PORT' ] = str( self.lockserver_port )
        cylcenv[ 'CYLC_UTC' ] = str(utc)

        # CLOCK (accelerated time in simulation mode)
        rate = self.config['cylc']['simulation mode']['clock rate']
        offset = self.config['cylc']['simulation mode']['clock offset']
        self.clock = accelerated_clock.clock( int(rate), int(offset), utc, self.simulation_mode ) 

        # nasty kludge to give the simulation mode clock to task classes:
        task.task.clock = self.clock
        clocktriggered.clocktriggered.clock = self.clock

        self.pyro.connect( self.clock, 'clock' )

        self.failout_task_id = self.options.failout_task_id

        # JOB SUBMISSION
        job_submit.simulation_mode = self.simulation_mode
        job_submit.cylc_env = cylcenv
        if self.simulation_mode and self.failout_task_id:
                job_submit.failout_id = self.failout_task_id

        # SCHEDULER ENVIRONMENT
        # Suite bin directory for alert scripts executed by the scheduler. 
        os.environ['PATH'] = self.suite_dir + '/bin:' + os.environ['PATH'] 
        # User defined local variables that may be required by alert scripts
        senv = self.config['cylc']['environment']
        for var in senv:
            os.environ[var] = os.path.expandvars(senv[var])

        # Suite identity for alert scripts (which are executed by the scheduler).
        # Also put cylcenv variables in the scheduler environment
        for var in cylcenv:
            os.environ[var] = cylcenv[var]

        # PIMP THE SUITE LOG
        self.log = logging.getLogger( 'main' )
        pimp_my_logger.pimp_it( \
             self.log, self.logging_dir, self.config['cylc']['logging']['roll over at start-up'], \
                self.logging_level, self.clock )

        # STATE DUMP ROLLING ARCHIVE
        arclen = self.config[ 'cylc']['state dumps']['number of backups' ]
        self.state_dump_archive = rolling_archive( self.state_dump_filename, arclen )

        # REMOTE CONTROL INTERFACE
        # (note: passing in self to give access to task pool methods is a bit clunky?).
        self.remote = remote_switch( self.config, self.clock, self.suite_dir, self, self.failout_task_id )
        self.pyro.connect( self.remote, 'remote' )


    def print_banner( self ):
        #Nice, but doesn't print well in gui windows with non-monospace fonts:
        #print "_______________________________________________"
        #print "_ Cylc Self Organising Adaptive Metascheduler _"
        #print "_\    (c) Hilary Oliver, NIWA, 2008-2011     /_"
        #print "__\        cylc is pronounced 'silk'        /__"
        #print "___\________________C_Y_L_C________________/___"
        #print

        print ""
        print "THIS IS THE CYLC FORECAST SUITE METASCHEDULER"
        print "Copyright (C) 2008-2011 Hilary Oliver, NIWA"
        print ""
        print "This program comes with ABSOLUTELY NO WARRANTY;"
        print "for details type: `cylc license warranty'."
        print "This is free software, and you are welcome to "
        print "redistribute it under certain conditions;"
        print "for details type: `cylc license conditions'."
        print 

        items = self.banner.keys()

        longest_item = items[0]
        for item in items:
            if len(item) > len(longest_item):
                longest_item = item

        template = re.sub( '.', '.', longest_item )

        for item in self.banner.keys():
            print ' o ', re.sub( '^.{' + str(len(item))+ '}', item, template) + '...' + str( self.banner[ item ] )

    def back_up_statedump_file( self ):
       # back up the configured state dump (i.e. the one that will be used
       # by the suite unless in practice mode, but not necessarily the
       # initial one). 
       if os.path.exists( self.state_dump_filename ):
           backup = self.state_dump_filename + '.' + self.clock.get_datetime().isoformat()
           print "Backing up the state dump file:"
           print "  " + self.state_dump_filename + " --> " + backup
           try:
               shutil.copyfile( self.state_dump_filename, backup )
           except:
               raise SystemExit( "ERROR: State dump file copy failed" )

    def run( self ):
        if self.use_lockserver:
            #DISABLED if self.practice:
            #DISABLED     suitename = self.suite + '-practice'
            #DISABLED else:
            suitename = self.suite

            # request suite access from the lock server
            if suite_lock( suitename, self.suite_dir, self.host, self.lockserver_port, 'scheduler' ).request_suite_access( self.exclusive_suite_lock ):
               self.lock_acquired = True
            else:
               raise SystemExit( "Failed to acquire a suite lock" )

        #DISABLED if not self.practice:
        #DISABLED     self.back_up_statedump_file()

        if self.hold_time:
            # TO DO: HANDLE STOP AND PAUSE TIMES THE SAME WAY?
            self.hold_suite( self.hold_time )

        if self.options.start_held:
            self.log.warning( "Held on start-up (no tasks will be submitted)")
            self.hold_suite()
        else:
            print "\nSTARTING\n"

        while True: # MAIN LOOP
            # PROCESS ALL TASKS whenever something has changed that might
            # require renegotiation of dependencies, etc.

            if self.process_tasks():
                #print "ENTERING MAIN LOOP"
                if self.options.timing:
                    # loop timing: use real clock even in sim mode
                    main_loop_start_time = datetime.datetime.now()

                self.negotiate()
                self.pool.process()
                self.cleanup()
                self.spawn()
                self.dump_state()

                self.suite_state.update( self.pool.get_tasks(), self.clock, \
                        self.get_oldest_c_time(), self.get_newest_c_time(),
                        self.paused(), self.will_pause_at(), \
                        self.remote.halt, self.will_stop_at(), self.blocked )

                if self.options.timing:
                    delta = datetime.datetime.now() - main_loop_start_time
                    seconds = delta.seconds + float(delta.microseconds)/10**6
                    print "MAIN LOOP TIME TAKEN:", seconds, "seconds"

            # SHUT DOWN IF ALL TASKS ARE SUCCEEDED OR HELD
            stop_now = True  # assume stopping

            #if stop_now:                 
            if True:
                if self.hold_suite_now or self.hold_time:
                    # don't stop if the suite is held
                    stop_now = False
                for itask in self.pool.get_tasks():
                    # find any reason not to stop
                    if not itask.state.is_succeeded() and not itask.state.is_held():
                        # don't stop if any tasks are waiting, submitted, or running
                        stop_now = False
                        break
                for itask in self.pool.get_tasks():
                    if not itask.is_cycling:
                        continue
                    if itask.state.is_succeeded() and not itask.state.has_spawned():
                        # Check for tasks that are succeeded but not spawned.
                        # If they are older than the suite stop time they
                        # must be about to spawn. Otherwise they must be 
                        # stalled at the runahead limit, in which case we
                        # can stop.
                        if self.stop_time:
                            if int(itask.tag) < int(self.stop_time):
                                stop_now = False
                                break
                        else:
                            stop_now = False
                            break

            if stop_now:
                self.log.warning( "ALL TASKS FINISHED OR HELD" )
                break

            if self.remote.halt and self.no_tasks_running():
                self.log.warning( "ALL RUNNING TASKS FINISHED" )
                break

            if self.remote.halt_now:
                if not self.no_tasks_running():
                    self.log.warning( "STOPPING NOW: some running tasks will be orphaned" )
                break

            if self.stop_clock_time:
                now = self.clock.get_datetime()
                if now > self.stop_clock_time:
                    self.log.warning( "SUITE STOP TIME REACHED: " + self.stop_clock_time.isoformat() )
                    self.hold_suite()
                    self.remote.halt = True
                    # now reset self.stop_clock_time so we don't do this check again.
                    self.stop_clock_time = None

            if self.stop_task:
                name, tag = self.stop_task.split('%')
                # shut down if task type name has entirely passed task
                stop = True
                for itask in self.pool.get_tasks():
                    if itask.name == name:
                        if not itask.state.is_succeeded():
                            iname, itag = itask.id.split('%')
                            if int(itag) <= int(tag):
                                stop = False
                if stop:
                    self.log.warning( "No unfinished STOP TASK (" + name + ") older than " + tag + " remains" )
                    self.hold_suite()
                    self.remote.halt = True
                    # now reset self.stop_task so we don't do this check again.
                    self.stop_task = None

            self.check_timeouts()
            self.release_runahead()

            # REMOTE METHOD HANDLING; with no timeout and single- threaded pyro,
            # handleRequests() returns after one or more remote method
            # invocations are processed (these are not just task messages, hence
            # the use of the state_changed variable above).
            # HOWEVER, we now need to check if clock-triggered tasks are ready
            # to trigger according on wall clock time, so we also need a
            # timeout to handle this when nothing else is happening.
            #--

            # incoming task messages set task.state_changed to True
            self.pyro.handleRequests(timeout=1)
        # END MAIN LOOP
        self.log.critical( "SHUTTING DOWN" )

    def process_tasks( self ):
        # do we need to do a pass through the main task processing loop?
        process = False
        if task.state_changed:
            # reset task.state_changed
            task.state_changed = False
            process = True
        elif self.remote.process_tasks:
            # reset the remote control flag
            self.remote.process_tasks = False
            process = True
        elif self.waiting_clocktriggered_task_ready():
            # This actually returns True if ANY task is ready to run,
            # not just clock-triggered tasks (but this should not matter).
            # For a clock-triggered task, this means its time offset is
            # up AND its prerequisites are satisfied; it won't result
            # in multiple passes through the main loop.
            process = True
        return process

    def shutdown( self, message='' ):
        # called by main command
        print "\nSUITE SHUTTING DOWN"
        events = self.config['cylc']['event hooks']['events']
        script = self.config['cylc']['event hooks']['script']
        if script and 'shutdown' in events:
            self.log.warning( 'calling suite shutdown hook script' )
            command = ' '.join( [script, 'shutdown', self.suite, "'" + message + "' &"] )
            subprocess.call( command, shell=True )

        if self.use_lockserver:
            # do this last
            #DISABLED if self.practice:
            #DISABLED     suitename = self.suite + '-practice'
            #DISABLED else:
            suitename = self.suite

            if self.lock_acquired:
                print "Releasing suite lock"
                lock = suite_lock( suitename, self.suite_dir, self.host, self.lockserver_port, 'scheduler' )
                if not lock.release_suite_access():
                    print >> sys.stderr, 'WARNING failed to release suite lock!'

        if self.pyro:
            self.pyro.shutdown()

        global graphing_disabled
        if not graphing_disabled:
            self.finalize_runtime_graph()

    def get_tasks( self ):
        return self.pool.get_tasks()

    def set_stop_ctime( self, stop_time ):
        self.log.warning( "Setting stop cycle time: " + stop_time )
        self.stop_time = stop_time

    def set_stop_clock( self, dtime ):
        self.log.warning( "Setting stop clock time: " + dtime.isoformat() )
        self.stop_clock_time = dtime

    def set_stop_task( self, taskid ):
        self.log.warning( "Setting stop task: " + taskid )
        self.stop_task = taskid

    def hold_suite( self, ctime = None ):
        #self.log.warning( 'pre-hold state dump: ' + self.dump_state( new_file = True ))
        if ctime:
            self.log.warning( "Setting suite hold cycle time: " + ctime )
            self.hold_time = ctime
        else:
            self.hold_suite_now = True
<<<<<<< HEAD
            self.log.warning( "Holding all waiting tasks now")
            for itask in self.pool.get_tasks():
                if itask.state.is_queued() or itask.state.is_waiting():
=======
            self.log.warning( "Holding all waiting or queued tasks now")
            for itask in self.pool.get_tasks():
                if itask.state.is_queued() or itask.state.is_waiting():
                    # (not runahead: we don't want these converted to
                    # held or they'll be released immediately on restart)
>>>>>>> 75636be9
                    itask.state.set_status('held')

    def release_suite( self ):
        if self.hold_suite_now:
            self.log.warning( "RELEASE: new tasks will be queued when ready")
            self.hold_suite_now = False
            self.hold_time = None
        for itask in self.pool.get_tasks():
            if itask.state.is_held():
                itask.state.set_status('waiting')
 
        # TO DO: write a separate method for cancelling a stop time:
        #if self.stop_time:
        #    self.log.warning( "UNSTOP: unsetting suite stop time")
        #    self.stop_time = None

    def will_stop_at( self ):
        if self.stop_time:
            return self.stop_time
        elif self.stop_clock_time:
            return self.stop_clock_time.isoformat()
        elif self.stop_task:
            return self.stop_task
        else:
            return None

    def clear_stop_times( self ):
        self.stop_time = None
        self.stop_clock_time = None
        self.stop_task = None
 
    def paused( self ):
        return self.hold_suite_now

    def stopping( self ):
        if self.stop_time or self.stop_clock_time:
            return True
        else:
            return False

    def will_pause_at( self ):
        return self.hold_time

    def get_oldest_unfailed_c_time( self ):
        # return the cycle time of the oldest task
        oldest = '99991228235959'
        for itask in self.pool.get_tasks():
            if not itask.is_cycling():
                continue
            if itask.state.is_failed():
                continue
            #if itask.is_daemon():
            #    # avoid daemon tasks
            #    continue
            if int( itask.c_time ) < int( oldest ):
                oldest = itask.c_time
        return oldest

    def get_oldest_async_tag( self ):
        # return the tag of the oldest non-daemon task
        oldest = 9999999999
        for itask in self.pool.get_tasks():
            if itask.is_cycling():
                continue
            #if itask.state.is_failed():  # uncomment for earliest NON-FAILED 
            #    continue
            if itask.is_daemon():
                continue
            if int( itask.tag ) < oldest:
                oldest = int(itask.tag)
        return oldest

    def get_oldest_c_time( self ):
        # return the cycle time of the oldest task
        oldest = '9999122823'
        for itask in self.pool.get_tasks():
            if not itask.is_cycling():
                continue
            #if itask.state.is_failed():  # uncomment for earliest NON-FAILED 
            #    continue
            #if itask.is_daemon():
            #    # avoid daemon tasks
            #    continue
            if int( itask.c_time ) < int( oldest ):
                oldest = itask.c_time
        return oldest

    def get_newest_c_time( self ):
        # return the cycle time of the newest task
        newest = ct('1000010101').get()
        for itask in self.pool.get_tasks():
            if not itask.is_cycling():
                continue
            # avoid daemon tasks
            #if itask.is_daemon():
            #    continue
            if int( itask.c_time ) > int( newest ):
                newest = itask.c_time
        return newest

    def no_tasks_running( self ):
        # return True if no REAL tasks are submitted or running
        #--
        for itask in self.pool.get_tasks():
            if itask.state.is_running() or itask.state.is_submitted():
                if hasattr( itask, 'is_pseudo_task' ):
                    # ignore task families -their 'running' state just
                    # indicates existence of running family members.
                    continue
                else:
                    return False
        return True

    def negotiate( self ):
        # run time dependency negotiation: tasks attempt to get their
        # prerequisites satisfied by other tasks' outputs.
        # BROKERED NEGOTIATION is O(n) in number of tasks.
        #--

        self.broker.reset()

        for itask in self.pool.get_tasks():
            # register task outputs
            self.broker.register( itask )

        for itask in self.pool.get_tasks():
            # try to satisfy me (itask) if I'm not already satisfied.
            if itask.not_fully_satisfied():
                self.broker.negotiate( itask )

        for itask in self.pool.get_tasks():
            # This decides whether task families have succeeded or failed
            # based on the state of their members.
            if itask.state.is_succeeded() or itask.state.is_failed():
                # already decided
                continue
            if not itask.not_fully_satisfied():
                # families are not fully satisfied until all their
                # members have succeeded or failed. Only then can
                # we decide on the final family state, by checking
                # on its special family member prerequisites.
                itask.check_requisites()

    def release_runahead( self ):
        if self.runahead_limit:
            ouct = self.get_oldest_unfailed_c_time() 
            for itask in self.pool.get_tasks():
                if not itask.is_cycling():
                    # TO DO: this test is not needed?
                    continue
                if itask.state.is_runahead():
                    foo = ct( itask.c_time )
                    foo.decrement( hours=self.runahead_limit )
                    if int( foo.get() ) < int( ouct ):
<<<<<<< HEAD
                        itask.log( 'DEBUG', "RELEASING (runahead limit)" )
                        itask.state.set_status('waiting')
=======
                        if self.hold_suite_now:
                            itask.log( 'DEBUG', "Releasing runahead (to held)" )
                            itask.state.set_status('held')
                        else:
                            itask.log( 'DEBUG', "Releasing runahead (to waiting)" )
                            itask.state.set_status('waiting')
>>>>>>> 75636be9

    def check_hold_spawned_task( self, old_task, new_task ):
        if self.hold_suite_now:
            new_task.log( 'WARNING', "HOLDING (general suite hold) " )
            new_task.state.set_status('held')
        elif self.stop_time and int( new_task.c_time ) > int( self.stop_time ):
            # we've reached the suite stop time
            new_task.log( 'WARNING', "HOLDING (beyond suite stop cycle) " + self.stop_time )
            new_task.state.set_status('held')
        elif self.hold_time and int( new_task.c_time ) > int( self.hold_time ):
            # we've reached the suite hold time
            new_task.log( 'WARNING', "HOLDING (beyond suite hold cycle) " + self.hold_time )
            new_task.state.set_status('held')
        elif old_task.stop_c_time and int( new_task.c_time ) > int( old_task.stop_c_time ):
            # this task has a stop time configured, and we've reached it
            new_task.log( 'WARNING', "HOLDING (beyond task stop cycle) " + old_task.stop_c_time )
            new_task.state.set_status('held')
        elif self.runahead_limit:
            ouct = self.get_oldest_unfailed_c_time() 
            foo = ct( new_task.c_time )
            foo.decrement( hours=self.runahead_limit )
            if int( foo.get() ) >= int( ouct ):
                # beyond the runahead limit
                new_task.log( 'DEBUG', "HOLDING (runahead limit)" )
                new_task.state.set_status('runahead')

    def spawn( self ):
        # create new tasks foo(T+1) if foo has not got too far ahead of
        # the slowest task, and if foo(T) spawns

        for itask in self.pool.get_tasks():
            if itask.ready_to_spawn():
                itask.log( 'DEBUG', 'spawning')
                # dynamic task object creation by task and module name
                new_task = itask.spawn( 'waiting' )
                if itask.is_cycling():
                    self.check_hold_spawned_task( itask, new_task )
                    # perpetuate the task stop time, if there is one
                    new_task.stop_c_time = itask.stop_c_time
                self.pool.add( new_task )

    def force_spawn( self, itask ):
        if itask.state.has_spawned():
            return None
        else:
            itask.state.set_spawned()
            itask.log( 'DEBUG', 'forced spawning')
            # dynamic task object creation by task and module name
            new_task = itask.spawn( 'waiting' )
            self.check_hold_spawned_task( itask, new_task )
            # perpetuate the task stop time, if there is one
            new_task.stop_c_time = itask.stop_c_time
            self.pool.add( new_task )
            return new_task

    def dump_state( self, new_file = False ):
        if new_file:
            filename = self.state_dump_filename + '.' + self.clock.dump_to_str()
            FILE = open( filename, 'w' )
        else:
            filename = self.state_dump_filename 
            FILE = self.state_dump_archive.roll_open()

        # suite time
        if self.simulation_mode:
            FILE.write( 'simulation time : ' + self.clock.dump_to_str() + ',' + str( self.clock.get_rate()) + '\n' )
        else:
            FILE.write( 'suite time : ' + self.clock.dump_to_str() + '\n' )

        if self.stop_time:
            FILE.write( 'stop time : ' + self.stop_time + '\n' )
        else:
            FILE.write( 'stop time : (none)\n' )

        for itask in self.pool.get_tasks():
            # TO DO: CHECK THIS STILL WORKS 
            itask.dump_class_vars( FILE )
            # task instance variables
            itask.dump_state( FILE )

        FILE.close()
        # return the filename (minus path)
        return os.path.basename( filename )

    def earliest_unspawned( self ):
        all_spawned = True
        earliest_unspawned = '9999887766'
        for itask in self.pool.get_tasks():
            if not itask.is_cycling():
                continue
            if not itask.state.has_spawned():
                all_spawned = False
                if not earliest_unspawned:
                    earliest_unspawned = itask.c_time
                elif int( itask.c_time ) < int( earliest_unspawned ):
                    earliest_unspawned = itask.c_time

        return [ all_spawned, earliest_unspawned ]

    def earliest_unsatisfied( self ):
        # find the earliest unsatisfied task
        all_satisfied = True
        earliest_unsatisfied = '9999887766'
        for itask in self.pool.get_tasks():
            if not itask.is_cycling():
                continue
            if not itask.prerequisites.all_satisfied():
                all_satisfied = False
                if not earliest_unsatisfied:
                    earliest_unsatisfied = itask.c_time
                elif int( itask.c_time ) < int( earliest_unsatisfied ):
                    earliest_unsatisfied = itask.c_time

        return [ all_satisfied, earliest_unsatisfied ]

    def earliest_unsucceeded( self ):
        # find the earliest unsucceeded task
        # EXCLUDING FAILED TASKS
        all_succeeded = True
        earliest_unsucceeded = '9999887766'
        for itask in self.pool.get_tasks():
            if not itask.is_cycling():
                continue
            if itask.state.is_failed():
                # EXCLUDING FAILED TASKS
                continue
            #if itask.is_daemon():
            #   avoid daemon tasks
            #   continue

            if not itask.state.is_succeeded():
                all_succeeded = False
                if not earliest_unsucceeded:
                    earliest_unsucceeded = itask.c_time
                elif int( itask.c_time ) < int( earliest_unsucceeded ):
                    earliest_unsucceeded = itask.c_time

        return [ all_succeeded, earliest_unsucceeded ]

    def cleanup( self ):
        # Delete tasks that are no longer needed, i.e. those that
        # spawned, succeeded, AND are no longer needed to satisfy
        # the prerequisites of other tasks.
        #--

        # times of any failed tasks. 
        failed_rt = {}
        for itask in self.pool.get_tasks():
            if not itask.is_cycling():
                continue
            if itask.state.is_failed():
                failed_rt[ itask.c_time ] = True

        # suicide
        for itask in self.pool.get_tasks():
            if itask.suicide_prerequisites.count() != 0:
                if itask.suicide_prerequisites.all_satisfied():
                    self.spawn_and_die( [itask.id], dump_state=False, reason='suicide' )

        if self.use_quick:
            self.cleanup_non_intercycle( failed_rt )

        self.cleanup_generic( failed_rt )

        self.cleanup_async()

    def async_cutoff(self):
        cutoff = 0
        for itask in self.pool.get_tasks():
            if itask.is_cycling():
                continue
            if itask.is_daemon():
                # avoid daemon tasks
                continue
            if not itask.done():
                if itask.tag > cutoff:
                    cutoff = itask.tag
        return cutoff
 
    def cleanup_async( self ):
        cutoff = self.async_cutoff()
        spent = []
        for itask in self.pool.get_tasks():
            if itask.is_cycling():
                continue
            if itask.done() and itask.tag < cutoff:
                spent.append( itask )
        for itask in spent:
            self.pool.remove( itask, 'async spent' )

    def cleanup_non_intercycle( self, failed_rt ):
        # A/ Non INTERCYCLE tasks by definition have ONLY COTEMPORAL
        # DOWNSTREAM DEPENDANTS). i.e. they are no longer needed once
        # their cotemporal peers have succeeded AND there are no
        # unspawned tasks with earlier cycle times. So:
        #
        # (i) FREE TASKS are spent if they are:
        #    spawned, succeeded, no earlier unspawned tasks.
        #
        # (ii) TIED TASKS are spent if they are:
        #    spawned, succeeded, no earlier unspawned tasks, AND there is
        #    at least one subsequent instance that is SUCCEEDED
        #    ('satisfied' would do but that allows elimination of a tied
        #    task whose successor could subsequently fail, thus
        #    requiring manual task reset after a restart).
        #  ALTERNATIVE TO (ii): DO NOT ALLOW non-INTERCYCLE tied tasks
        #--

        # time of the earliest unspawned task
        [all_spawned, earliest_unspawned] = self.earliest_unspawned()
        if all_spawned:
            self.log.debug( "all tasks spawned")
        else:
            self.log.debug( "earliest unspawned task at: " + earliest_unspawned )

        # find the spent quick death tasks
        spent = []
        for itask in self.pool.get_tasks():
            if not itask.is_cycling():
                continue
            if itask.intercycle: 
                # task not up for consideration here
                continue
            if not itask.has_spawned():
                # task has not spawned yet, or will never spawn (one off tasks)
                continue
            if not itask.done():
                # task has not succeeded yet
                continue

            #if itask.c_time in failed_rt.keys():
            #    # task is cotemporal with a failed task
            #    # THIS IS NOT NECESSARY AS WE RESTART FAILED
            #    # TASKS IN THE READY STATE?
            #    continue

            if all_spawned:
                # (happens prior to shutting down at stop top time)
                # (=> earliest_unspawned is undefined)
                continue

            if int( itask.c_time ) >= int( earliest_unspawned ):
                # An EARLIER unspawned task may still spawn a successor
                # that may need me to satisfy its prerequisites.
                # The '=' here catches cotemporal unsatisfied tasks
                # (because an unsatisfied task cannot have spawned).
                continue

            if hasattr( itask, 'is_pid' ):
                # Is there a later succeeded instance of the same task?
                # It must be SUCCEEDED in case the current task fails and
                # cannot be fixed => the task's manually inserted
                # post-gap successor will need to be satisfied by said
                # succeeded task. 
                there_is = False
                for t in self.pool.get_tasks():
                    if not t.is_cycling():
                        continue
                    if t.name == itask.name and \
                            int( t.c_time ) > int( itask.c_time ) and \
                            t.state.is_succeeded():
                                there_is = True
                                break
                if not there_is:
                    continue

            # and, by a process of elimination
            spent.append( itask )
 
        # delete the spent quick death tasks
        for itask in spent:
            self.pool.remove( itask, 'quick' )

    def cleanup_generic( self, failed_rt ):
        # B/ THE GENERAL CASE
        # No succeeded-and-spawned task that is later than the *EARLIEST
        # UNSATISFIED* task can be deleted yet because it may still be
        # needed to satisfy new tasks that may appear when earlier (but
        # currently unsatisfied) tasks spawn. Therefore only
        # succeeded-and-spawned tasks that are earlier than the
        # earliest unsatisfied task are candidates for deletion. Of
        # these, we can delete a task only IF another spent instance of
        # it exists at a later time (but still earlier than the earliest
        # unsatisfied task) 

        # BUT while the above paragraph is correct, the method can fail
        # at restart: just before shutdown, when all running tasks have
        # finished, we briefly have 'all tasks satisfied', which allows 
        # deletion without the 'earliest unsatisfied' limit, and can
        # result in deletion of succeeded tasks that are still required
        # to satisfy others after a restart.

        # THEREFORE the correct deletion cutoff is the earlier of:
        # *EARLIEST UNSUCCEEDED*  OR *EARLIEST UNSPAWNED*, the latter
        # being required to account for sequential (and potentially
        # tied) tasks that can spawn only after finishing - thus there
        # may be tasks in the system that have succeeded but have not yet
        # spawned a successor that could still depend on the deletion
        # candidate.  The only way to use 'earliest unsatisfied'
        # over a suite restart would be to record the state of all
        # prerequisites for each task in the state dump (which may be a
        # good thing to do, eventually!)

        [ all_succeeded, earliest_unsucceeded ] = self.earliest_unsucceeded()
        if all_succeeded:
            self.log.debug( "all tasks succeeded" )
        else:
            self.log.debug( "earliest unsucceeded: " + earliest_unsucceeded )

        # time of the earliest unspawned task
        [all_spawned, earliest_unspawned] = self.earliest_unspawned()
        if all_spawned:
            self.log.debug( "all tasks spawned")
        else:
            self.log.debug( "earliest unspawned task at: " + earliest_unspawned )

        cutoff = int( earliest_unsucceeded )
        if int( earliest_unspawned ) < cutoff:
            cutoff = int( earliest_unspawned )
        self.log.debug( "cleanup cutoff: " + str(cutoff) )

        # find candidates for deletion
        candidates = {}
        for itask in self.pool.get_tasks():
            if not itask.is_cycling():
                continue
            if not itask.done():
                continue
            #if itask.c_time in failed_rt.keys():
            #    continue
            if int( itask.c_time ) >= cutoff:
                continue
            
            if itask.c_time in candidates.keys():
                candidates[ itask.c_time ].append( itask )
            else:
                candidates[ itask.c_time ] = [ itask ]

        # searching from newest tasks to oldest, after the earliest
        # unsatisfied task, find any done task types that appear more
        # than once - the second or later occurrences can be deleted.
        ctimes = candidates.keys()
        ctimes.sort( key = int, reverse = True )
        seen = {}
        spent = []
        for rt in ctimes:
            if int( rt ) >= cutoff:
                continue
            
            for itask in candidates[ rt ]:
                if hasattr( itask, 'is_oneoff' ):
                    # one off candidates that do not nominate a follow-on can
                    # be assumed to have no non-cotemporal dependants
                    # and can thus be eliminated.
                    try:
                        name = itask.oneoff_follow_on
                    except AttributeError:
                        spent.append( itask )
                        continue
                else:
                    name = itask.name

                if name in seen.keys():
                    # already seen this guy, so he's spent
                    spent.append( itask )
                else:
                    # first occurence
                    seen[ name ] = True
            
        # now delete the spent tasks
        for itask in spent:
            self.pool.remove( itask, 'general' )

    def trigger_task( self, task_id ):
        # Set a task to the 'ready' state (all prerequisites satisfied)
        # and tell clock-triggered tasks to trigger regardless of their
        # designated trigger time.
        found = False
        for itask in self.pool.get_tasks():
            # Find the task to trigger.
            if itask.id == task_id:
                found = True
                break
        if not found:
            raise TaskNotFoundError, "Task not present in suite: " + task_id
        # dump state
        self.log.warning( 'pre-trigger state dump: ' + self.dump_state( new_file = True ))
        itask.log( 'WARNING', "triggering now" )
        itask.reset_state_ready()
        if itask.is_clock_triggered():
            itask.set_trigger_now(True)

    def reset_task_state( self, task_id, state ):
        if state not in [ 'ready', 'waiting', 'succeeded', 'failed', 'held' ]:
            raise TaskStateError, 'Illegal reset state: ' + state
        found = False
        for itask in self.pool.get_tasks():
            # Find the task to reset.
            if itask.id == task_id:
                found = True
                break
        if not found:
            raise TaskNotFoundError, "Task not present in suite: " + task_id

        itask.log( 'WARNING', "resetting to " + state + " state" )

        # dump state
        self.log.warning( 'pre-reset state dump: ' + self.dump_state( new_file = True ))

        if state == 'ready':
            itask.reset_state_ready()
        elif state == 'waiting':
            itask.reset_state_waiting()
        elif state == 'succeeded':
            itask.reset_state_succeeded()
        elif state == 'failed':
            itask.reset_state_failed()
        elif state == 'held':
            itask.reset_state_held()

        if state != 'failed':
            # remove the tasks's "failed" output
            itask.outputs.remove( task_id + ' failed', fail_silently=True )

    def add_prerequisite( self, task_id, message ):
        # find the task to reset
        found = False
        for itask in self.pool.get_tasks():
            if itask.id == task_id:
                found = True
                break
        if not found:
            raise TaskNotFoundError, "Task not present in suite: " + task_id

        pp = plain_prerequisites( task_id ) 
        pp.add( message )

        itask.prerequisites.add_requisites(pp)

    def insertion( self, ins_id, stop_c_time=None ):
        # TO DO: UPDATE FOR ASYCHRONOUS TASKS

        # for remote insertion of a new task, or task group
        ( ins_name, ins_ctime ) = ins_id.split( '%' )

        self.log.info( "Servicing task insertion request" )

        #### TASK INSERTION GROUPS TEMPORARILY DISABLED
        ###if ins_name in ( self.config[ 'task insertion groups' ] ):
        ###    self.log.info( "Servicing group insertion request" )
        ###    ids = []
        ###    for name in self.config[ 'task insertion groups' ][ins_name]:
        ###        ids.append( name + '%' + ins_ctime )
        ###else:
        ids = [ ins_id ]

        rejected = []
        inserted = []
        to_insert = []
        for task_id in ids:
            [ name, c_time ] = task_id.split( '%' )
            # Instantiate the task proxy object
            gotit = False
            try:
                itask = self.config.get_task_proxy( name, c_time, 'waiting', stop_c_time, startup=False )
            except KeyError, x:
                try:
                    itask = self.config.get_task_proxy_raw( name, c_time, 'waiting', stop_c_time, startup=False )
                except SuiteConfigError,x:
                    self.log.warning( str(x) )
                    rejected.append( name + '%' + c_time )
                else:
                    gotit = True
            else: 
                gotit = True

            if gotit:
                # The task cycle time can be altered during task initialization
                # so we have to create the task before checking if the task
                # already exists in the system or the stop time has been reached.
                rject = False
                for task in self.pool.get_tasks():
                    if not task.is_cycling():
                        continue
                    if itask.id == task.id:
                        # task already in the suite
                        rject = True
                        break
                if rject:
                    rejected.append( itask.id )
                    itask.prepare_for_death()
                    del itask
                else: 
                    if self.stop_time and int( itask.tag ) > int( self.stop_time ):
                        itask.log( 'WARNING', "HOLDING at configured suite stop time " + self.stop_time )
                        itask.state.set_status('held')
                    if itask.stop_c_time and int( itask.tag ) > int( itask.stop_c_time ):
                        # this task has a stop time configured, and we've reached it
                        itask.log( 'WARNING', "HOLDING at configured task stop time " + itask.stop_c_time )
                        itask.state.set_status('held')
                    inserted.append( itask.id )
                    to_insert.append(itask)

        if len( to_insert ) > 0:
            self.log.warning( 'pre-insertion state dump: ' + self.dump_state( new_file = True ))
            for task in to_insert:
                self.pool.add( task )
        return ( inserted, rejected )

    def purge( self, id, stop ):
        # Remove an entire dependancy tree rooted on the target task,
        # through to the given stop time (inclusive). In general this
        # involves tasks that do not even exist yet within the pool.

        # Method: trigger the target task *virtually* (i.e. without
        # running the real task) by: setting it to the succeeded state,
        # setting all of its outputs completed, and forcing it to spawn.
        # (this is equivalent to instantaneous successful completion as
        # far as cylc is concerned). Then enter the normal dependency
        # negotation process to trace the downstream effects of this,
        # also triggering subsequent tasks virtually. Each time a task
        # triggers mark it as a dependency of the target task for later
        # deletion (but not immmediate deletion because other downstream
        # tasks may still trigger off its outputs).  Downstream tasks
        # (freshly spawned or not) are not triggered if they have passed
        # the stop time, and the process is stopped is soon as a
        # dependency negotation round results in no new tasks
        # triggering.

        # Finally, reset the prerequisites of all tasks spawned during
        # the purge to unsatisfied, since they may have been satisfied
        # by the purged tasks in the "virtual" dependency negotiations.
        # TO DO: THINK ABOUT WHETHER THIS CAN APPLY TO TASKS THAT
        # ALREADY EXISTED PRE-PURGE, NOT ONLY THE JUST-SPAWNED ONES. If
        # so we should explicitly record the tasks that get satisfied
        # during the purge.

        self.log.warning( 'pre-purge state dump: ' + self.dump_state(
            new_file = True ))

        die = []
        spawn = []

        for itask in self.pool.get_tasks():
            # Find the target task
            if itask.id == id:
                # set it succeeded
                itask.set_succeeded()
                # force it to spawn
                foo = self.force_spawn( itask )
                if foo:
                    spawn.append( foo )
                # mark it for later removal
                die.append( id )
                break

        # trace out the tree of dependent tasks
        something_triggered = True
        while something_triggered:
            self.negotiate()
            something_triggered = False
            for itask in self.pool.get_tasks():
                if itask.ready_to_run() and int( itask.tag ) <= int( stop ):
                    something_triggered = True
                    itask.set_succeeded()
                    foo = self.force_spawn( itask )
                    if foo:
                        spawn.append( foo )
                    die.append( itask.id )
 
        # reset any prerequisites "virtually" satisfied during the purge
        for task in spawn:
            task.prerequisites.set_all_unsatisfied()

        # finally, purge all tasks marked as depending on the target
        self.kill( die, dump_state=False )

    def check_timeouts( self ):
        for itask in self.pool.get_tasks():
            itask.check_submission_timeout()
            itask.check_execution_timeout()

    def waiting_clocktriggered_task_ready( self ):
        # This method actually returns True if ANY task is ready to run,
        # not just clocktriggered tasks. However, this should not be a problem.
        result = False
        for itask in self.pool.get_tasks():
            #print itask.id
            if itask.ready_to_run():
                result = True
                break
        return result

    def kill_cycle( self, tag ):
        # kill all tasks currently with given tag
        task_ids = []
        for itask in self.pool.get_tasks():
            if itask.tag == tag:
                task_ids.append( itask.id )
        self.kill( task_ids )

    def spawn_and_die_cycle( self, tag ):
        # spawn and kill all tasks currently with given tag
        task_ids = {}
        for itask in self.pool.get_tasks():
            if itask.tag == tag:
                task_ids[ itask.id ] = True
        self.spawn_and_die( task_ids )

    def spawn_and_die( self, task_ids, dump_state=True, reason='remote request' ):
        # Spawn and kill all tasks in task_ids. Works for dict or list input.
        # TO DO: clean up use of spawn_and_die (the keyword args are clumsy)

        if dump_state:
            self.log.warning( 'pre-spawn-and-die state dump: ' + self.dump_state( new_file = True ))

        for id in task_ids:
            # find the task
            found = False
            itask = None
            for t in self.pool.get_tasks():
                if t.id == id:
                    found = True
                    itask = t
                    break

            if not found:
                self.log.warning( "task to kill not found: " + id )
                return

            itask.log( 'DEBUG', reason )

            if not itask.state.has_spawned():
                # forcibly spawn the task and create its successor
                itask.state.set_spawned()
                itask.log( 'DEBUG', 'forced spawning' )

                new_task = itask.spawn( 'waiting' )
 
                if self.stop_time and int( new_task.tag ) > int( self.stop_time ):
                    # we've reached the stop time
                    new_task.log( 'WARNING', 'HOLDING at configured suite stop time' )
                    new_task.state.set_status('held')
                # perpetuate the task stop time, if there is one
                new_task.stop_c_time = itask.stop_c_time
                self.pool.add( new_task )
            else:
                # already spawned: the successor already exists
                pass

            # now kill the task
            self.pool.remove( itask, reason )

    def kill( self, task_ids, dump_state=True ):
        # kill without spawning all tasks in task_ids
        if dump_state:
            self.log.warning( 'pre-kill state dump: ' + self.dump_state( new_file = True ))
        for id in task_ids:
            # find the task
            found = False
            itask = None
            for t in self.pool.get_tasks():
                if t.id == id:
                    found = True
                    itask = t
                    break
            if not found:
                self.log.warning( "task to kill not found: " + id )
                return
            self.pool.remove( itask, 'by request' )

    def filter_initial_task_list( self, inlist ):
        included_by_rc  = self.config['scheduling']['special tasks']['include at start-up']
        excluded_by_rc  = self.config['scheduling']['special tasks']['exclude at start-up']
        outlist = []
        for name in inlist:
            if name in excluded_by_rc:
                continue
            if len( included_by_rc ) > 0:
                if name not in included_by_rc:
                    continue
            outlist.append( name ) 
        return outlist

    def initialize_runtime_graph( self ):
        title = 'suite ' + self.suite + ' run-time dependency graph'
        # create output directory if necessary
        odir = self.config['visualization']['run time graph']['directory']
        try:
            mkdir_p( odir )
        except Exception,x:
            print >> sys.stderr, x
            print >> sys.stderr, 'ERROR, illegal run time graph dir?', odir
            sys.exit(1)

        self.runtime_graph_file = \
                os.path.join( odir, 'runtime-graph.dot' )
        self.runtime_graph = graphing.CGraph( title, self.config['visualization'] )
        self.runtime_graph_finalized = False
        self.runtime_graph_cutoff = self.config['visualization']['run time graph']['cutoff']

    def update_runtime_graph( self, task ):
        if self.runtime_graph_finalized:
            return
        if task.is_cycling():
            self.update_runtime_graph( task )
        else:
            self.update_runtime_graph_async( task )
 
    def update_runtime_graph( self, task ):
        # stop if all tasks are more than cutoff hours beyond suite start time
        if self.start_time:
            st = ct( self.start_time )
        else:
            st = ct( self.initial_oldest_ctime )

        ot = ct( self.get_oldest_c_time() )
        delta1 = ot.subtract( st )
        delta2 = datetime.timedelta( 0, 0, 0, 0, 0, self.runtime_graph_cutoff, 0 )
        if delta1 >= delta2:
            self.finalize_runtime_graph()
            return
        # ignore task if its ctime more than configured hrs beyond suite start time?
        st = st
        tt = ct( task.c_time )
        delta1 = tt.subtract(st)
        if delta1 >= delta2:
            return
        for id in task.get_resolved_dependencies():
            l = id
            r = task.id 
            self.runtime_graph.add_edge( l,r,False )
            self.write_runtime_graph()

    def update_runtime_graph_async( self, task ):
        # stop if all tasks are beyond the first tag
        ot = self.get_oldest_async_tag()
        if ot > 1:
            self.finalize_runtime_graph()
            return
        # ignore tasks beyond the first tag 
        tt = int( task.tag )
        if tt > 1:
            return
        for id in task.get_resolved_dependencies():
            l = id
            r = task.id 
            self.runtime_graph.add_edge( l,r,False )
            self.write_runtime_graph()

    def write_runtime_graph( self ):
        #print "Writing graph", self.runtime_graph_file
        self.runtime_graph.write( self.runtime_graph_file )

    def finalize_runtime_graph( self ):
        #if self.runtime_graph_finalized:
        #    return
        #print "Finalizing graph", self.runtime_graph_file
        self.write_runtime_graph()
        self.runtime_graph_finalized = True<|MERGE_RESOLUTION|>--- conflicted
+++ resolved
@@ -107,10 +107,7 @@
         tasks = []
         for queue in self.queues:
             tasks += self.queues[queue]
-<<<<<<< HEAD
-=======
         #tasks.sort() # sorting any use here?
->>>>>>> 75636be9
         return tasks
 
     def process( self ):
@@ -748,17 +745,11 @@
             self.hold_time = ctime
         else:
             self.hold_suite_now = True
-<<<<<<< HEAD
-            self.log.warning( "Holding all waiting tasks now")
-            for itask in self.pool.get_tasks():
-                if itask.state.is_queued() or itask.state.is_waiting():
-=======
             self.log.warning( "Holding all waiting or queued tasks now")
             for itask in self.pool.get_tasks():
                 if itask.state.is_queued() or itask.state.is_waiting():
                     # (not runahead: we don't want these converted to
                     # held or they'll be released immediately on restart)
->>>>>>> 75636be9
                     itask.state.set_status('held')
 
     def release_suite( self ):
@@ -913,17 +904,12 @@
                     foo = ct( itask.c_time )
                     foo.decrement( hours=self.runahead_limit )
                     if int( foo.get() ) < int( ouct ):
-<<<<<<< HEAD
-                        itask.log( 'DEBUG', "RELEASING (runahead limit)" )
-                        itask.state.set_status('waiting')
-=======
                         if self.hold_suite_now:
                             itask.log( 'DEBUG', "Releasing runahead (to held)" )
                             itask.state.set_status('held')
                         else:
                             itask.log( 'DEBUG', "Releasing runahead (to waiting)" )
                             itask.state.set_status('waiting')
->>>>>>> 75636be9
 
     def check_hold_spawned_task( self, old_task, new_task ):
         if self.hold_suite_now:
